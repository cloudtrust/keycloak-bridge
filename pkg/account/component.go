package account

import (
	"context"
	"encoding/json"
	"net/http"
	"strconv"

	cs "github.com/cloudtrust/common-service"
	"github.com/cloudtrust/common-service/database"
	errorhandler "github.com/cloudtrust/common-service/errors"
	api "github.com/cloudtrust/keycloak-bridge/api/account"
	internal "github.com/cloudtrust/keycloak-bridge/internal/keycloakb"
	kc "github.com/cloudtrust/keycloak-client"
)

// KeycloakAccountClient interface exposes methods we need to call to send requests to Keycloak API of Account
type KeycloakAccountClient interface {
	UpdatePassword(accessToken, realm, currentPassword, newPassword, confirmPassword string) (string, error)
	GetCredentials(accessToken string, realmName string) ([]kc.CredentialRepresentation, error)
	GetCredentialRegistrators(accessToken string, realmName string) ([]string, error)
	UpdateLabelCredential(accessToken string, realmName string, credentialID string, label string) error
	DeleteCredential(accessToken string, realmName string, credentialID string) error
	MoveToFirst(accessToken string, realmName string, credentialID string) error
	MoveAfter(accessToken string, realmName string, credentialID string, previousCredentialID string) error
	UpdateAccount(accessToken, realm string, user kc.UserRepresentation) error
	GetAccount(accessToken, realm string) (kc.UserRepresentation, error)
	DeleteAccount(accessToken, realm string) error
}

// Component interface exposes methods used by the bridge API
type Component interface {
	UpdatePassword(ctx context.Context, currentPassword, newPassword, confirmPassword string) error
	GetCredentials(ctx context.Context) ([]api.CredentialRepresentation, error)
	GetCredentialRegistrators(ctx context.Context) ([]string, error)
	UpdateLabelCredential(ctx context.Context, credentialID string, label string) error
	DeleteCredential(ctx context.Context, credentialID string) error
	MoveCredential(ctx context.Context, credentialID string, previousCredentialID string) error
	GetAccount(ctx context.Context) (api.AccountRepresentation, error)
	UpdateAccount(context.Context, api.AccountRepresentation) error
	DeleteAccount(context.Context) error
}

// Component is the management component.
type component struct {
	keycloakAccountClient KeycloakAccountClient
	eventDBModule         database.EventsDBModule
	logger                internal.Logger
}

// NewComponent returns the self-service component.
func NewComponent(keycloakAccountClient KeycloakAccountClient, eventDBModule database.EventsDBModule, logger internal.Logger) Component {
	return &component{
		keycloakAccountClient: keycloakAccountClient,
		eventDBModule:         eventDBModule,
		logger:                logger,
	}
}

func (c *component) reportEvent(ctx context.Context, apiCall string, values ...string) error {
	return c.eventDBModule.ReportEvent(ctx, apiCall, "self-service", values...)
}

func (c *component) UpdatePassword(ctx context.Context, currentPassword, newPassword, confirmPassword string) error {
	var accessToken = ctx.Value(cs.CtContextAccessToken).(string)
	var realm = ctx.Value(cs.CtContextRealm).(string)
	var userID = ctx.Value(cs.CtContextUserID).(string)
	var username = ctx.Value(cs.CtContextUsername).(string)

	if currentPassword == newPassword || newPassword != confirmPassword {
		return errorhandler.Error{
			Status:  http.StatusBadRequest,
			Message: internal.ComponentName + "." + "invalidValues",
		}
	}

<<<<<<< HEAD
	_, err := c.keycloakClient.UpdatePassword(accessToken, realm, currentPassword, newPassword, confirmPassword)
	if err != nil {
		c.logger.Warn("err", err.Error())
		return err
	}
=======
	_, err := c.keycloakAccountClient.UpdatePassword(accessToken, realm, currentPassword, newPassword, confirmPassword)
>>>>>>> 3487ab6a

	//store the API call into the DB
	errEvent := c.reportEvent(ctx, "PASSWORD_RESET", database.CtEventRealmName, realm, database.CtEventUserID, userID, database.CtEventUsername, username)
	if errEvent != nil {
		//store in the logs also the event that failed to be stored in the DB
		m := map[string]interface{}{"event_name": "PASSWORD_RESET", database.CtEventRealmName: realm, database.CtEventUserID: userID, database.CtEventUsername: username}
		eventJSON, errMarshal := json.Marshal(m)
		if errMarshal == nil {
			c.logger.Error("err", errEvent.Error(), "event", string(eventJSON))
		} else {
			c.logger.Error("err", errEvent.Error())
		}

	}

	return err
}

func (c *component) GetAccount(ctx context.Context) (api.AccountRepresentation, error) {
	var accessToken = ctx.Value(cs.CtContextAccessToken).(string)
	var realm = ctx.Value(cs.CtContextRealm).(string)

	var userRep api.AccountRepresentation
	userKc, err := c.keycloakAccountClient.GetAccount(accessToken, realm)

	if err != nil {
		c.logger.Warn("err", err.Error())
		return userRep, err
	}

	userRep = api.ConvertToAPIAccount(userKc)

	return userRep, nil
}

func (c *component) UpdateAccount(ctx context.Context, user api.AccountRepresentation) error {
	var accessToken = ctx.Value(cs.CtContextAccessToken).(string)
	var realm = ctx.Value(cs.CtContextRealm).(string)
	var userID = ctx.Value(cs.CtContextUserID).(string)
	var username = ctx.Value(cs.CtContextUsername).(string)
	var userRep kc.UserRepresentation

	// get the "old" user representation
	oldUserKc, err := c.keycloakAccountClient.GetAccount(accessToken, realm)
	if err != nil {
		c.logger.Warn("err", err.Error())
		return err
	}

	var emailVerified, phoneNumberVerified *bool

	// when the email changes, set the EmailVerified to false
	if user.Email != nil && oldUserKc.Email != nil && *oldUserKc.Email != *user.Email {
		var verified = false
		emailVerified = &verified
	}

	// when the phone number changes, set the PhoneNumberVerified to false
	if user.PhoneNumber != nil {
		if oldUserKc.Attributes != nil {
			var m = *oldUserKc.Attributes
			if _, ok := m["phoneNumber"]; !ok || m["phoneNumber"][0] != *user.PhoneNumber {
				var verified = false
				phoneNumberVerified = &verified
			}
		} else { // the user has no attributes until now, i.e. he has not set yet his phone number
			var verified = false
			phoneNumberVerified = &verified
		}
	}

	userRep = api.ConvertToKCUser(user)

	if emailVerified != nil {
		userRep.EmailVerified = emailVerified
	}

	// Merge the attributes coming from the old user representation and the updated user representation in order not to lose anything
	var mergedAttributes = make(map[string][]string)

	//Populate with the old attributes
	if oldUserKc.Attributes != nil {
		for key, attribute := range *oldUserKc.Attributes {
			mergedAttributes[key] = attribute
		}
	}

	if user.PhoneNumber != nil {
		mergedAttributes["phoneNumber"] = []string{*user.PhoneNumber}
	}

	if phoneNumberVerified != nil {
		mergedAttributes["phoneNumberVerified"] = []string{strconv.FormatBool(*phoneNumberVerified)}
	}

	userRep.Attributes = &mergedAttributes

	err = c.keycloakAccountClient.UpdateAccount(accessToken, realm, userRep)

	if err != nil {
		c.logger.Warn("err", err.Error())
		return err
	}

	//store the API call into the DB
	_ = c.reportEvent(ctx, "UPDATE_ACCOUNT", database.CtEventRealmName, realm, database.CtEventUserID, userID, database.CtEventUsername, username)

	return nil
}

func (c *component) DeleteAccount(ctx context.Context) error {
	var accessToken = ctx.Value(cs.CtContextAccessToken).(string)
	var realm = ctx.Value(cs.CtContextRealm).(string)

	err := c.keycloakAccountClient.DeleteAccount(accessToken, realm)

	if err != nil {
		c.logger.Warn("err", err.Error())
		return err
	}

	return nil
}

func (c *component) GetCredentials(ctx context.Context) ([]api.CredentialRepresentation, error) {
	var accessToken = ctx.Value(cs.CtContextAccessToken).(string)
	var currentRealm = ctx.Value(cs.CtContextRealm).(string)

	credentialsKc, err := c.keycloakAccountClient.GetCredentials(accessToken, currentRealm)

	if err != nil {
		c.logger.Warn("err", err.Error())
		return nil, err
	}

	var credentialsRep = []api.CredentialRepresentation{}
	for _, credentialKc := range credentialsKc {
		var credentialRep = api.ConvertCredential(&credentialKc)
		credentialsRep = append(credentialsRep, credentialRep)
	}

	return credentialsRep, err
}

func (c *component) GetCredentialRegistrators(ctx context.Context) ([]string, error) {
	var accessToken = ctx.Value(cs.CtContextAccessToken).(string)
	var currentRealm = ctx.Value(cs.CtContextRealm).(string)

	credentialTypes, err := c.keycloakAccountClient.GetCredentialRegistrators(accessToken, currentRealm)

	if err != nil {
		c.logger.Warn("err", err.Error())
		return nil, err
	}

	return credentialTypes, nil
}

func (c *component) UpdateLabelCredential(ctx context.Context, credentialID string, label string) error {
	var accessToken = ctx.Value(cs.CtContextAccessToken).(string)
	var currentRealm = ctx.Value(cs.CtContextRealm).(string)
	var userID = ctx.Value(cs.CtContextUserID).(string)
	var username = ctx.Value(cs.CtContextUsername).(string)

	err := c.keycloakAccountClient.UpdateLabelCredential(accessToken, currentRealm, credentialID, label)

	if err != nil {
		c.logger.Warn("err", err.Error())
		return err
	}

	//store the API call into the DB
	// the error should be treated
	additionalInfos, _ := json.Marshal(map[string]string{"credentialID": credentialID, "label": label})
	_ = c.reportEvent(ctx, "SELF_UPDATE_CREDENTIAL", database.CtEventRealmName, currentRealm, database.CtEventUserID, userID, database.CtEventUsername, username, database.CtEventAdditionalInfo, string(additionalInfos))

	return nil
}

func (c *component) DeleteCredential(ctx context.Context, credentialID string) error {
	var accessToken = ctx.Value(cs.CtContextAccessToken).(string)
	var currentRealm = ctx.Value(cs.CtContextRealm).(string)
	var userID = ctx.Value(cs.CtContextUserID).(string)
	var username = ctx.Value(cs.CtContextUsername).(string)

	err := c.keycloakAccountClient.DeleteCredential(accessToken, currentRealm, credentialID)

	if err != nil {
		c.logger.Warn("err", err.Error())
		return err
	}

	//store the API call into the DB
	// the error should be treated
	additionalInfos, _ := json.Marshal(map[string]string{"credentialID": credentialID})
	_ = c.reportEvent(ctx, "SELF_DELETE_CREDENTIAL", database.CtEventRealmName, currentRealm, database.CtEventUserID, userID, database.CtEventUsername, username, database.CtEventAdditionalInfo, string(additionalInfos))

	return nil
}

func (c *component) MoveCredential(ctx context.Context, credentialID string, previousCredentialID string) error {
	var accessToken = ctx.Value(cs.CtContextAccessToken).(string)
	var currentRealm = ctx.Value(cs.CtContextRealm).(string)
	var userID = ctx.Value(cs.CtContextUserID).(string)
	var username = ctx.Value(cs.CtContextUsername).(string)

	var err error
	if previousCredentialID == "null" {
		err = c.keycloakAccountClient.MoveToFirst(accessToken, currentRealm, credentialID)
	} else {
		err = c.keycloakAccountClient.MoveAfter(accessToken, currentRealm, credentialID, previousCredentialID)
	}

	if err != nil {
		c.logger.Warn("err", err.Error())
		return err
	}

	//store the API call into the DB
	// the error should be treated
	additionalInfos, _ := json.Marshal(map[string]string{"credentialID": credentialID, "previousCredentialID": previousCredentialID})
	_ = c.reportEvent(ctx, "SELF_MOVE_CREDENTIAL", database.CtEventRealmName, currentRealm, database.CtEventUserID, userID, database.CtEventUsername, username, database.CtEventAdditionalInfo, string(additionalInfos))

	return nil
}<|MERGE_RESOLUTION|>--- conflicted
+++ resolved
@@ -74,15 +74,11 @@
 		}
 	}
 
-<<<<<<< HEAD
 	_, err := c.keycloakClient.UpdatePassword(accessToken, realm, currentPassword, newPassword, confirmPassword)
 	if err != nil {
 		c.logger.Warn("err", err.Error())
 		return err
 	}
-=======
-	_, err := c.keycloakAccountClient.UpdatePassword(accessToken, realm, currentPassword, newPassword, confirmPassword)
->>>>>>> 3487ab6a
 
 	//store the API call into the DB
 	errEvent := c.reportEvent(ctx, "PASSWORD_RESET", database.CtEventRealmName, realm, database.CtEventUserID, userID, database.CtEventUsername, username)
