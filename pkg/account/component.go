--- conflicted
+++ resolved
@@ -79,9 +79,6 @@
 
 	_, err := c.keycloakAccountClient.UpdatePassword(accessToken, realm, currentPassword, newPassword, confirmPassword)
 
-<<<<<<< HEAD
-	var updateError error
-=======
 	//store the API call into the DB
 	errEvent := c.reportEvent(ctx, "PASSWORD_RESET", database.CtEventRealmName, realm, database.CtEventUserID, userID, database.CtEventUsername, username)
 	if errEvent != nil {
@@ -106,7 +103,6 @@
 	var userRep api.AccountRepresentation
 	userKc, err := c.keycloakAccountClient.GetAccount(accessToken, realm)
 
->>>>>>> 97a27cda
 	if err != nil {
 		c.logger.Warn("err", err.Error())
 		return userRep, err
@@ -230,7 +226,6 @@
 	var accessToken = ctx.Value(cs.CtContextAccessToken).(string)
 	var currentRealm = ctx.Value(cs.CtContextRealm).(string)
 
-<<<<<<< HEAD
 	var customConfig apim.RealmCustomConfiguration
 	{
 		confJSON, err := c.configDBModule.GetConfiguration(ctx, currentRealm)
@@ -247,10 +242,7 @@
 		}
 	}
 
-	credentialTypes, err := c.keycloakAccountClient.GetCredentialTypes(accessToken, currentRealm)
-=======
 	credentialTypes, err := c.keycloakAccountClient.GetCredentialRegistrators(accessToken, currentRealm)
->>>>>>> 97a27cda
 
 	if err != nil {
 		c.logger.Warn("err", err.Error())
