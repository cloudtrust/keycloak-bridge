package middleware

import (
	"context"
	"fmt"
	"net/http"
	"regexp"
	"strings"

	"github.com/gbrlsnchs/jwt"
	"github.com/go-kit/kit/log"
)

// KeycloakClient is the interface of the keycloak client.
type KeycloakClient interface {
	VerifyToken(realmName string, accessToken string) error
}

// MakeHTTPOIDCTokenValidationMW retrieve the oidc token from the HTTP header 'Bearer' and
// check its validity for the Keycloak instance binded to the bridge.
// If there is no such header, the request is not allowed.
// If the token is validated, the following informations are added into the context:
//   - access_token: the recieved access token in raw format
//   - realm: realm name extracted from the Issuer information of the token
//   - username: username extracted from the token
func MakeHTTPOIDCTokenValidationMW(keycloakClient KeycloakClient, logger log.Logger) func(http.Handler) http.Handler {
	return func(next http.Handler) http.Handler {
		return http.HandlerFunc(func(w http.ResponseWriter, req *http.Request) {
			var authorizationHeader = req.Header.Get("Authorization")

			if authorizationHeader == "" {
				logger.Log("Authorisation Error", "Missing Authorization header")
				httpErrorHandler(context.TODO(), http.StatusForbidden, fmt.Errorf("Missing Authorization header"), w)
				return
			}

			var matched, _ = regexp.MatchString(`^[Bb]earer *`, authorizationHeader)

			if !matched {
				logger.Log("Authorisation Error", "Missing bearer token")
				httpErrorHandler(context.TODO(), http.StatusForbidden, fmt.Errorf("Missing bearer token"), w)
				return
			}

			var splitToken = strings.Split(authorizationHeader, "Bearer ")

			if len(splitToken) < 2 {
				splitToken = strings.Split(authorizationHeader, "bearer ")
			}

			var accessToken = splitToken[1]

			payload, _, err := jwt.Parse(accessToken)
			if err != nil {
				logger.Log("Authorisation Error", err)
				httpErrorHandler(context.TODO(), http.StatusForbidden, fmt.Errorf("Invalid token"), w)
				return
			}

			var jot Token
			if err = jwt.Unmarshal(payload, &jot); err != nil {
				logger.Log("Authorisation Error", err)
				httpErrorHandler(context.TODO(), http.StatusForbidden, fmt.Errorf("Invalid token"), w)
				return
			}

			var username = jot.Username
			var issuer = jot.Issuer
			var splitIssuer = strings.Split(issuer, "/auth/realms/")
			var realm = splitIssuer[1]
			var groups = extractGroups(jot.Groups)

			if err = keycloakClient.VerifyToken(realm, accessToken); err != nil {
				logger.Log("Authorisation Error", err)
				httpErrorHandler(context.TODO(), http.StatusForbidden, fmt.Errorf("Invalid token"), w)
				return
			}

			var ctx = context.WithValue(req.Context(), "access_token", accessToken)
			ctx = context.WithValue(ctx, "realm", realm)
			ctx = context.WithValue(ctx, "username", username)
			ctx = context.WithValue(ctx, "groups", groups)

			next.ServeHTTP(w, req.WithContext(ctx))

		})
	}
}

// Token is JWT token and the custom fields present in OIDC Token provided by Keycloak.
// We need to define our own structure as the library define aud as a string instead of a string array.
type Token struct {
<<<<<<< HEAD
	*jwt.JWT
	Username string   `json:"preferred_username,omitempty"`
	Groups   []string `json:"groups,omitempty"`
}

func extractGroups(kcGroups []string) []string {
	var groups = []string{}

	for _, kcGroup := range kcGroups {
		groups = append(groups, strings.TrimPrefix(kcGroup, "/"))
	}

	return groups
=======
	hdr            *header
	Issuer         string   `json:"iss,omitempty"`
	Subject        string   `json:"sub,omitempty"`
	Audience       []string `json:"aud,omitempty"`
	ExpirationTime int64    `json:"exp,omitempty"`
	NotBefore      int64    `json:"nbf,omitempty"`
	IssuedAt       int64    `json:"iat,omitempty"`
	ID             string   `json:"jti,omitempty"`
	Username       string   `json:"preferred_username,omitempty"`
}

type header struct {
	Algorithm   string `json:"alg,omitempty"`
	KeyID       string `json:"kid,omitempty"`
	Type        string `json:"typ,omitempty"`
	ContentType string `json:"cty,omitempty"`
>>>>>>> f5511a01
}<|MERGE_RESOLUTION|>--- conflicted
+++ resolved
@@ -90,10 +90,23 @@
 // Token is JWT token and the custom fields present in OIDC Token provided by Keycloak.
 // We need to define our own structure as the library define aud as a string instead of a string array.
 type Token struct {
-<<<<<<< HEAD
-	*jwt.JWT
-	Username string   `json:"preferred_username,omitempty"`
-	Groups   []string `json:"groups,omitempty"`
+	hdr            *header
+	Issuer         string   `json:"iss,omitempty"`
+	Subject        string   `json:"sub,omitempty"`
+	Audience       []string `json:"aud,omitempty"`
+	ExpirationTime int64    `json:"exp,omitempty"`
+	NotBefore      int64    `json:"nbf,omitempty"`
+	IssuedAt       int64    `json:"iat,omitempty"`
+	ID             string   `json:"jti,omitempty"`
+	Username       string   `json:"preferred_username,omitempty"`
+	Groups         []string `json:"groups,omitempty"`
+}
+
+type header struct {
+	Algorithm   string `json:"alg,omitempty"`
+	KeyID       string `json:"kid,omitempty"`
+	Type        string `json:"typ,omitempty"`
+	ContentType string `json:"cty,omitempty"`
 }
 
 func extractGroups(kcGroups []string) []string {
@@ -104,22 +117,5 @@
 	}
 
 	return groups
-=======
-	hdr            *header
-	Issuer         string   `json:"iss,omitempty"`
-	Subject        string   `json:"sub,omitempty"`
-	Audience       []string `json:"aud,omitempty"`
-	ExpirationTime int64    `json:"exp,omitempty"`
-	NotBefore      int64    `json:"nbf,omitempty"`
-	IssuedAt       int64    `json:"iat,omitempty"`
-	ID             string   `json:"jti,omitempty"`
-	Username       string   `json:"preferred_username,omitempty"`
 }
 
-type header struct {
-	Algorithm   string `json:"alg,omitempty"`
-	KeyID       string `json:"kid,omitempty"`
-	Type        string `json:"typ,omitempty"`
-	ContentType string `json:"cty,omitempty"`
->>>>>>> f5511a01
-}