package management

import (
	"context"
	"encoding/json"
	"regexp"
	"strings"

	cs "github.com/cloudtrust/common-service"
	"github.com/cloudtrust/common-service/database"
	errorhandler "github.com/cloudtrust/common-service/errors"
	api "github.com/cloudtrust/keycloak-bridge/api/management"
	internal "github.com/cloudtrust/keycloak-bridge/internal/keycloakb"
	kc "github.com/cloudtrust/keycloak-client"
)

const (
	initPasswordAction = "sms-password-set"
)

// KeycloakClient are methods from keycloak-client used by this component
type KeycloakClient interface {
	GetRealms(accessToken string) ([]kc.RealmRepresentation, error)
	GetRealm(accessToken string, realmName string) (kc.RealmRepresentation, error)
	GetClient(accessToken string, realmName, idClient string) (kc.ClientRepresentation, error)
	GetClients(accessToken string, realmName string, paramKV ...string) ([]kc.ClientRepresentation, error)
	DeleteUser(accessToken string, realmName, userID string) error
	GetUser(accessToken string, realmName, userID string) (kc.UserRepresentation, error)
	GetGroupsOfUser(accessToken string, realmName, userID string) ([]kc.GroupRepresentation, error)
	UpdateUser(accessToken string, realmName, userID string, user kc.UserRepresentation) error
	GetUsers(accessToken string, reqRealmName, targetRealmName string, paramKV ...string) (kc.UsersPageRepresentation, error)
	CreateUser(accessToken string, realmName string, targetRealmName string, user kc.UserRepresentation) (string, error)
	GetClientRoleMappings(accessToken string, realmName, userID, clientID string) ([]kc.RoleRepresentation, error)
	AddClientRolesToUserRoleMapping(accessToken string, realmName, userID, clientID string, roles []kc.RoleRepresentation) error
	GetRealmLevelRoleMappings(accessToken string, realmName, userID string) ([]kc.RoleRepresentation, error)
	ResetPassword(accessToken string, realmName string, userID string, cred kc.CredentialRepresentation) error
	SendVerifyEmail(accessToken string, realmName string, userID string, paramKV ...string) error
	ExecuteActionsEmail(accessToken string, realmName string, userID string, actions []string, paramKV ...string) error
	SendNewEnrolmentCode(accessToken string, realmName string, userID string) (kc.SmsCodeRepresentation, error)
	SendReminderEmail(accessToken string, realmName string, userID string, paramKV ...string) error
	GetRoles(accessToken string, realmName string) ([]kc.RoleRepresentation, error)
	GetRole(accessToken string, realmName string, roleID string) (kc.RoleRepresentation, error)
	GetGroups(accessToken string, realmName string) ([]kc.GroupRepresentation, error)
	GetClientRoles(accessToken string, realmName, idClient string) ([]kc.RoleRepresentation, error)
	CreateClientRole(accessToken string, realmName, clientID string, role kc.RoleRepresentation) (string, error)
	GetGroup(accessToken string, realmName, groupID string) (kc.GroupRepresentation, error)
	GetCredentials(accessToken string, realmName string, userID string) ([]kc.CredentialRepresentation, error)
	UpdateCredential(accessToken string, realmName string, userID string, credentialID string, credential kc.CredentialRepresentation) error
	DeleteCredential(accessToken string, realmName string, userID string, credentialID string) error
}

// Component is the management component interface.
type Component interface {
	GetRealms(ctx context.Context) ([]api.RealmRepresentation, error)
	GetRealm(ctx context.Context, realmName string) (api.RealmRepresentation, error)
	GetClient(ctx context.Context, realmName, idClient string) (api.ClientRepresentation, error)
	GetClients(ctx context.Context, realmName string) ([]api.ClientRepresentation, error)
	DeleteUser(ctx context.Context, realmName, userID string) error
	GetUser(ctx context.Context, realmName, userID string) (api.UserRepresentation, error)
	UpdateUser(ctx context.Context, realmName, userID string, user api.UserRepresentation) error
	GetUsers(ctx context.Context, realmName string, groupIDs []string, paramKV ...string) (api.UsersPageRepresentation, error)
	CreateUser(ctx context.Context, realmName string, user api.UserRepresentation) (string, error)
	GetUserAccountStatus(ctx context.Context, realmName, userID string) (map[string]bool, error)
	GetRolesOfUser(ctx context.Context, realmName, userID string) ([]api.RoleRepresentation, error)
	GetGroupsOfUser(ctx context.Context, realmName, userID string) ([]api.GroupRepresentation, error)
	GetClientRolesForUser(ctx context.Context, realmName, userID, clientID string) ([]api.RoleRepresentation, error)
	AddClientRolesToUser(ctx context.Context, realmName, userID, clientID string, roles []api.RoleRepresentation) error
	ResetPassword(ctx context.Context, realmName string, userID string, password api.PasswordRepresentation) (string, error)
	SendVerifyEmail(ctx context.Context, realmName string, userID string, paramKV ...string) error
	ExecuteActionsEmail(ctx context.Context, realmName string, userID string, actions []api.RequiredAction, paramKV ...string) error
	SendNewEnrolmentCode(ctx context.Context, realmName string, userID string) (string, error)
	SendReminderEmail(ctx context.Context, realmName string, userID string, paramKV ...string) error
	GetCredentialsForUser(ctx context.Context, realmName string, userID string) ([]api.CredentialRepresentation, error)
	DeleteCredentialsForUser(ctx context.Context, realmName string, userID string, credentialID string) error
	GetRoles(ctx context.Context, realmName string) ([]api.RoleRepresentation, error)
	GetRole(ctx context.Context, realmName string, roleID string) (api.RoleRepresentation, error)
	GetGroups(ctx context.Context, realmName string) ([]api.GroupRepresentation, error)
	GetClientRoles(ctx context.Context, realmName, idClient string) ([]api.RoleRepresentation, error)
	CreateClientRole(ctx context.Context, realmName, clientID string, role api.RoleRepresentation) (string, error)
	GetRealmCustomConfiguration(ctx context.Context, realmName string) (api.RealmCustomConfiguration, error)
	UpdateRealmCustomConfiguration(ctx context.Context, realmID string, customConfig api.RealmCustomConfiguration) error
}

// Component is the management component.
type component struct {
	keycloakClient KeycloakClient
	eventDBModule  database.EventsDBModule
	configDBModule ConfigurationDBModule
	logger         internal.Logger
}

// NewComponent returns the management component.
func NewComponent(keycloakClient KeycloakClient, eventDBModule database.EventsDBModule, configDBModule ConfigurationDBModule, logger internal.Logger) Component {
	return &component{
		keycloakClient: keycloakClient,
		eventDBModule:  eventDBModule,
		configDBModule: configDBModule,
		logger:         logger,
	}
}

func (c *component) reportEvent(ctx context.Context, apiCall string, values ...string) error {
	return c.eventDBModule.ReportEvent(ctx, apiCall, "back-office", values...)
}

func (c *component) GetRealms(ctx context.Context) ([]api.RealmRepresentation, error) {
	var accessToken = ctx.Value(cs.CtContextAccessToken).(string)

	realmsKc, err := c.keycloakClient.GetRealms(accessToken)

	if err != nil {
		c.logger.Warn("err", err.Error())
		return nil, err
	}

	var realmsRep = []api.RealmRepresentation{}
	for _, realmKc := range realmsKc {
		var realmRep api.RealmRepresentation
		realmRep.Id = realmKc.Id
		realmRep.KeycloakVersion = realmKc.KeycloakVersion
		realmRep.Realm = realmKc.Realm
		realmRep.DisplayName = realmKc.DisplayName
		realmRep.Enabled = realmKc.Enabled
		realmsRep = append(realmsRep, realmRep)
	}

	return realmsRep, err

}

func (c *component) GetRealm(ctx context.Context, realm string) (api.RealmRepresentation, error) {
	var accessToken = ctx.Value(cs.CtContextAccessToken).(string)

	var realmRep api.RealmRepresentation
	realmKc, err := c.keycloakClient.GetRealm(accessToken, realm)

	if err != nil {
		c.logger.Warn("err", err.Error())
		return api.RealmRepresentation{}, err
	}

	realmRep.Id = realmKc.Id
	realmRep.KeycloakVersion = realmKc.KeycloakVersion
	realmRep.Realm = realmKc.Realm
	realmRep.DisplayName = realmKc.DisplayName
	realmRep.Enabled = realmKc.Enabled

	return realmRep, nil
}

func (c *component) GetClient(ctx context.Context, realmName, idClient string) (api.ClientRepresentation, error) {
	var accessToken = ctx.Value(cs.CtContextAccessToken).(string)

	var clientRep api.ClientRepresentation
	clientKc, err := c.keycloakClient.GetClient(accessToken, realmName, idClient)

	if err != nil {
		c.logger.Warn("err", err.Error())
		return api.ClientRepresentation{}, err
	}

	clientRep.Id = clientKc.Id
	clientRep.Name = clientKc.Name
	clientRep.BaseUrl = clientKc.BaseUrl
	clientRep.ClientId = clientKc.ClientId
	clientRep.Protocol = clientKc.Protocol
	clientRep.Enabled = clientKc.Enabled

	return clientRep, nil
}

func (c *component) GetClients(ctx context.Context, realmName string) ([]api.ClientRepresentation, error) {
	var accessToken = ctx.Value(cs.CtContextAccessToken).(string)

	clientsKc, err := c.keycloakClient.GetClients(accessToken, realmName)

	if err != nil {
		c.logger.Warn("err", err.Error())
		return nil, err
	}

	var clientsRep = []api.ClientRepresentation{}
	for _, clientKc := range clientsKc {
		var clientRep api.ClientRepresentation
		clientRep.Id = clientKc.Id
		clientRep.Name = clientKc.Name
		clientRep.BaseUrl = clientKc.BaseUrl
		clientRep.ClientId = clientKc.ClientId
		clientRep.Protocol = clientKc.Protocol
		clientRep.Enabled = clientKc.Enabled
		clientsRep = append(clientsRep, clientRep)
	}

	return clientsRep, nil
}

func (c *component) CreateUser(ctx context.Context, realmName string, user api.UserRepresentation) (string, error) {
	var accessToken = ctx.Value(cs.CtContextAccessToken).(string)
	var ctxRealm = ctx.Value(cs.CtContextRealm).(string)

	var userRep kc.UserRepresentation

	userRep = api.ConvertToKCUser(user)

	locationURL, err := c.keycloakClient.CreateUser(accessToken, ctxRealm, realmName, userRep)

	if err != nil {
		c.logger.Warn("err", err.Error())
		return "", err
	}

	var username = ""
	if user.Username != nil {
		username = *user.Username
	}

	//retrieve the user ID
	reg := regexp.MustCompile(`[0-9a-fA-F]{8}\-[0-9a-fA-F]{4}\-[0-9a-fA-F]{4}\-[0-9a-fA-F]{4}\-[0-9a-fA-F]{12}`)
	userID := string(reg.Find([]byte(locationURL)))

	//store the API call into the DB
	err = c.reportEvent(ctx, "API_ACCOUNT_CREATION", database.CtEventRealmName, realmName, database.CtEventUserID, userID, database.CtEventUsername, username)
	if err != nil {
		//store in the logs also the event that failed to be stored in the DB
		m := map[string]interface{}{"event_name": "API_ACCOUNT_CREATION", database.CtEventRealmName: realmName, database.CtEventUserID: userID, database.CtEventUsername: username}
		eventJSON, errMarshal := json.Marshal(m)
		if errMarshal == nil {
			c.logger.Error("err", err.Error(), "event", string(eventJSON))
		} else {
			c.logger.Error("err", err.Error())
		}
	}

	return locationURL, nil
}

func (c *component) DeleteUser(ctx context.Context, realmName, userID string) error {
	var accessToken = ctx.Value(cs.CtContextAccessToken).(string)

	err := c.keycloakClient.DeleteUser(accessToken, realmName, userID)

	if err != nil {
		c.logger.Warn("err", err.Error())
		return err
	}

	//store the API call into the DB
	err = c.reportEvent(ctx, "API_ACCOUNT_DELETION", database.CtEventRealmName, realmName, database.CtEventUserID, userID)
	if err != nil {
		//store in the logs also the event that failed to be stored in the DB
		m := map[string]interface{}{"event_name": "API_ACCOUNT_DELETION", database.CtEventRealmName: realmName, database.CtEventUserID: userID}
		eventJSON, errMarshal := json.Marshal(m)
		if errMarshal == nil {
			c.logger.Error("err", err.Error(), "event", string(eventJSON))
		} else {
			c.logger.Error("err", err.Error())
		}
	}

	return nil
}

func (c *component) GetUser(ctx context.Context, realmName, userID string) (api.UserRepresentation, error) {
	var accessToken = ctx.Value(cs.CtContextAccessToken).(string)

	var userRep api.UserRepresentation
	userKc, err := c.keycloakClient.GetUser(accessToken, realmName, userID)

	if err != nil {
		c.logger.Warn("err", err.Error())
		return userRep, err
	}

	userRep = api.ConvertToAPIUser(userKc)

	var username = ""
	if userKc.Username != nil {
		username = *userKc.Username
	}

	//store the API call into the DB
	err = c.reportEvent(ctx, "GET_DETAILS", database.CtEventRealmName, realmName, database.CtEventUserID, userID, database.CtEventUsername, username)
	if err != nil {
		//store in the logs also the event that failed to be stored in the DB
		m := map[string]interface{}{"event_name": "GET_DETAILS", database.CtEventRealmName: realmName, database.CtEventUserID: userID, database.CtEventUsername: username}
		eventJSON, errMarshal := json.Marshal(m)
		if errMarshal == nil {
			c.logger.Error("err", err.Error(), "event", string(eventJSON))
		} else {
			c.logger.Error("err", err.Error())
		}
	}
	return userRep, nil

}

func (c *component) UpdateUser(ctx context.Context, realmName, userID string, user api.UserRepresentation) error {
	var accessToken = ctx.Value(cs.CtContextAccessToken).(string)
	var userRep kc.UserRepresentation

	// get the "old" user representation
	oldUserKc, err := c.keycloakClient.GetUser(accessToken, realmName, userID)
	if err != nil {
		c.logger.Warn("err", err.Error())
		return err
	}

	// when the email changes, set the EmailVerified to false
	if user.Email != nil && oldUserKc.Email != nil && *oldUserKc.Email != *user.Email {
		var verified = false
		user.EmailVerified = &verified
	}

	// when the phone number changes, set the PhoneNumberVerified to false
	if user.PhoneNumber != nil {
		if oldUserKc.Attributes != nil {
			var m = *oldUserKc.Attributes
			if _, ok := m["phoneNumber"]; !ok || m["phoneNumber"][0] != *user.PhoneNumber {
				var verified = false
				user.PhoneNumberVerified = &verified
			}
		} else { // the user has no attributes until now, i.e. he has not set yet his phone number
			var verified = false
			user.PhoneNumberVerified = &verified
		}
	}

	userRep = api.ConvertToKCUser(user)

	// Merge the attributes coming from the old user representation and the updated user representation in order not to lose anything
	var mergedAttributes = make(map[string][]string)

	//Populate with the old attributes
	if oldUserKc.Attributes != nil {
		for key, attribute := range *oldUserKc.Attributes {
			mergedAttributes[key] = attribute
		}
	}
	// Update with the new ones
	if userRep.Attributes != nil {
		for key, attribute := range *userRep.Attributes {
			mergedAttributes[key] = attribute
		}
	}
	userRep.Attributes = &mergedAttributes

	err = c.keycloakClient.UpdateUser(accessToken, realmName, userID, userRep)

	if err != nil {
		c.logger.Warn("err", err.Error())
		return err
	}

	//store the API call into the DB in case where user.Enable is present
	if user.Enabled != nil {
		var username = ""
		if user.Username != nil {
			username = *user.Username
		}

		//add ct_event_type
		var ctEventType string
		if *user.Enabled {
			// UNLOCK_ACCOUNT ct_event_type
			ctEventType = "UNLOCK_ACCOUNT"
		} else {
			// LOCK_ACCOUNT ct_event_type
			ctEventType = "LOCK_ACCOUNT"
		}

		err = c.reportEvent(ctx, ctEventType, database.CtEventRealmName, realmName, database.CtEventUserID, userID, database.CtEventUsername, username)
		if err != nil {
			//store in the logs also the event that failed to be stored in the DB
			m := map[string]interface{}{"event_name": ctEventType, database.CtEventRealmName: realmName, database.CtEventUserID: userID, database.CtEventUsername: username}
			eventJSON, errMarshal := json.Marshal(m)
			if errMarshal == nil {
				c.logger.Error("err", err.Error(), "event", string(eventJSON))
			} else {
				c.logger.Error("err", err.Error())
			}
		}
	}

	return nil
}

func (c *component) GetUsers(ctx context.Context, realmName string, groupIDs []string, paramKV ...string) (api.UsersPageRepresentation, error) {
	var accessToken = ctx.Value(cs.CtContextAccessToken).(string)
	var ctxRealm = ctx.Value(cs.CtContextRealm).(string)

	for _, groupID := range groupIDs {
		paramKV = append(paramKV, "groupId", groupID)
	}

	usersKc, err := c.keycloakClient.GetUsers(accessToken, ctxRealm, realmName, paramKV...)

	if err != nil {
		c.logger.Warn("err", err.Error())
		return api.UsersPageRepresentation{}, err
	}

	return api.ConvertToAPIUsersPage(usersKc), nil
}

// GetUserAccountStatus gets the user status : user should be enabled in Keycloak and have multifactor activated
func (c *component) GetUserAccountStatus(ctx context.Context, realmName, userID string) (map[string]bool, error) {
	var accessToken = ctx.Value(cs.CtContextAccessToken).(string)
	var res map[string]bool

	res = make(map[string]bool)
	res["enabled"] = false

	userKc, err := c.keycloakClient.GetUser(accessToken, realmName, userID)

	if err != nil {
		c.logger.Warn("err", err.Error())
		return res, err
	}

	if !*userKc.Enabled {
		return res, nil
	}

	creds, err := c.GetCredentialsForUser(ctx, realmName, userID)
	res["enabled"] = len(creds) > 1
	return res, err
}

func (c *component) GetRolesOfUser(ctx context.Context, realmName, userID string) ([]api.RoleRepresentation, error) {
	var accessToken = ctx.Value(cs.CtContextAccessToken).(string)

	rolesKc, err := c.keycloakClient.GetRealmLevelRoleMappings(accessToken, realmName, userID)

	if err != nil {
		c.logger.Warn("err", err.Error())
		return nil, err
	}

	var rolesRep = []api.RoleRepresentation{}
	for _, roleKc := range rolesKc {
		var roleRep api.RoleRepresentation
		roleRep.Id = roleKc.Id
		roleRep.Name = roleKc.Name
		roleRep.Composite = roleKc.Composite
		roleRep.ClientRole = roleKc.ClientRole
		roleRep.ContainerId = roleKc.ContainerId
		roleRep.Description = roleKc.Description

		rolesRep = append(rolesRep, roleRep)
	}

	return rolesRep, nil
}

func (c *component) GetGroupsOfUser(ctx context.Context, realmName, userID string) ([]api.GroupRepresentation, error) {
	var accessToken = ctx.Value(cs.CtContextAccessToken).(string)

	groupsKc, err := c.keycloakClient.GetGroupsOfUser(accessToken, realmName, userID)

	if err != nil {
		c.logger.Warn("err", err.Error())
		return nil, err
	}

	var groupsRep = []api.GroupRepresentation{}
	for _, groupKc := range groupsKc {
		var groupRep api.GroupRepresentation
		groupRep.Id = groupKc.Id
		groupRep.Name = groupKc.Name

		groupsRep = append(groupsRep, groupRep)
	}

	return groupsRep, nil
}

func (c *component) GetClientRolesForUser(ctx context.Context, realmName, userID, clientID string) ([]api.RoleRepresentation, error) {
	var accessToken = ctx.Value(cs.CtContextAccessToken).(string)

	rolesKc, err := c.keycloakClient.GetClientRoleMappings(accessToken, realmName, userID, clientID)

	if err != nil {
		c.logger.Warn("err", err.Error())
		return nil, err
	}

	var rolesRep = []api.RoleRepresentation{}
	for _, roleKc := range rolesKc {
		var roleRep api.RoleRepresentation
		roleRep.Id = roleKc.Id
		roleRep.Name = roleKc.Name
		roleRep.Composite = roleKc.Composite
		roleRep.ClientRole = roleKc.ClientRole
		roleRep.ContainerId = roleKc.ContainerId
		roleRep.Description = roleKc.Description

		rolesRep = append(rolesRep, roleRep)
	}

	return rolesRep, nil
}

func (c *component) AddClientRolesToUser(ctx context.Context, realmName, userID, clientID string, roles []api.RoleRepresentation) error {
	var accessToken = ctx.Value(cs.CtContextAccessToken).(string)

	var rolesRep = []kc.RoleRepresentation{}
	for _, role := range roles {
		var roleRep kc.RoleRepresentation
		roleRep.Id = role.Id
		roleRep.Name = role.Name
		roleRep.Composite = role.Composite
		roleRep.ClientRole = role.ClientRole
		roleRep.ContainerId = role.ContainerId
		roleRep.Description = role.Description

		rolesRep = append(rolesRep, roleRep)
	}

	err := c.keycloakClient.AddClientRolesToUserRoleMapping(accessToken, realmName, userID, clientID, rolesRep)

	if err != nil {
		c.logger.Warn("err", err.Error())
	}

	return err
}

func (c *component) ResetPassword(ctx context.Context, realmName string, userID string, password api.PasswordRepresentation) (string, error) {
	var accessToken = ctx.Value(cs.CtContextAccessToken).(string)

	var pwd string
	var err error
	var credKc kc.CredentialRepresentation
	var passwordType = "password"
	credKc.Type = &passwordType

	if password.Value == nil {
		// the commented code respects the following scenario: if the realm has a pwd policy, the generated pwd respects this policy
		/*
			// no password value was provided; a new password, that respects the password policy of the realm, will be generated
			var minLength int = 8

			//obtain password policy
			realmKc, err := c.keycloakClient.GetRealm(accessToken, realmName)
			if err == nil {
				// generate password according to the policy of the realm
				pwd, err = internal.GeneratePassword(realmKc.PasswordPolicy, minLength, userID)
				if err != nil {
					return pwd, err
				}
				credKc.Value = &pwd
			} else {
				return "", err
			}
		*/
		// generate a password of the format UpperCase + 6 digits + LowerCase
		var nbUpperCase = 1
		var nbDigits = 6
		var nbLowerCase = 1
		pwd = internal.GenerateInitialCode(nbUpperCase, nbDigits, nbLowerCase)
		credKc.Value = &pwd
	} else {
		credKc.Value = password.Value
	}

	err = c.keycloakClient.ResetPassword(accessToken, realmName, userID, credKc)
	if err != nil {
		c.logger.Warn("err", err.Error())
		return pwd, err
	}

	//store the API call into the DB
	err = c.reportEvent(ctx, "INIT_PASSWORD", database.CtEventRealmName, realmName, database.CtEventUserID, userID)
	if err != nil {
		//store in the logs also the event that failed to be stored in the DB
		m := map[string]interface{}{"event_name": "INIT_PASSWORD", database.CtEventRealmName: realmName, database.CtEventUserID: userID}
		eventJSON, errMarshal := json.Marshal(m)
		if errMarshal == nil {
			c.logger.Error("err", err.Error(), "event", string(eventJSON))
		} else {
			c.logger.Error("err", err.Error())
		}
	}

	return pwd, nil
}

func (c *component) SendVerifyEmail(ctx context.Context, realmName string, userID string, paramKV ...string) error {
	var accessToken = ctx.Value(cs.CtContextAccessToken).(string)

	err := c.keycloakClient.SendVerifyEmail(accessToken, realmName, userID, paramKV...)

	if err != nil {
		c.logger.Warn("err", err.Error())
	}

	return err
}

func (c *component) ExecuteActionsEmail(ctx context.Context, realmName string, userID string, requiredActions []api.RequiredAction, paramKV ...string) error {
	var accessToken = ctx.Value(cs.CtContextAccessToken).(string)

	var actions = []string{}

	for _, requiredAction := range requiredActions {
		actions = append(actions, string(requiredAction))
		if string(requiredAction) == initPasswordAction {
			//store the API call into the DB
			err := c.reportEvent(ctx, "INIT_PASSWORD", database.CtEventRealmName, realmName, database.CtEventUserID, userID)
			if err != nil {
				//store in the logs also the event that failed to be stored in the DB
				m := map[string]interface{}{"event_name": "INIT_PASSWORD", database.CtEventRealmName: realmName, database.CtEventUserID: userID}
				eventJSON, errMarshal := json.Marshal(m)
				if errMarshal == nil {
					c.logger.Error("err", err.Error(), "event", string(eventJSON))
				} else {
					c.logger.Error("err", err.Error())
				}

			}
		}
	}

	err := c.keycloakClient.ExecuteActionsEmail(accessToken, realmName, userID, actions, paramKV...)

	if err != nil {
		c.logger.Warn("err", err.Error())
	}

	return err
}

func (c *component) SendNewEnrolmentCode(ctx context.Context, realmName string, userID string) (string, error) {
	var accessToken = ctx.Value(cs.CtContextAccessToken).(string)

	smsCodeKc, err := c.keycloakClient.SendNewEnrolmentCode(accessToken, realmName, userID)

	if err != nil {
		c.logger.Warn("err", err.Error())
		return "", err
	}

	// store the API call into the DB
	errEvent := c.reportEvent(ctx, "SMS_CHALLENGE", database.CtEventRealmName, realmName, database.CtEventUserID, userID)
	if errEvent != nil {
		//store in the logs also the event that failed to be stored in the DB
		m := map[string]interface{}{"event_name": "SMS_CHALLENGE", database.CtEventRealmName: realmName, database.CtEventUserID: userID}
		eventJSON, errMarshal := json.Marshal(m)
		if errMarshal == nil {
			c.logger.Error("err", errEvent.Error(), "event", string(eventJSON))
		} else {
			c.logger.Error("err", errEvent.Error())
		}
	}

	return *smsCodeKc.Code, err
}

func (c *component) SendReminderEmail(ctx context.Context, realmName string, userID string, paramKV ...string) error {
	var accessToken = ctx.Value(cs.CtContextAccessToken).(string)

	err := c.keycloakClient.SendReminderEmail(accessToken, realmName, userID, paramKV...)

	if err != nil {
		c.logger.Warn("err", err.Error())
	}

	return err
}

func (c *component) GetCredentialsForUser(ctx context.Context, realmName string, userID string) ([]api.CredentialRepresentation, error) {
	var accessToken = ctx.Value(cs.CtContextAccessToken).(string)

	credsKc, err := c.keycloakClient.GetCredentials(accessToken, realmName, userID)
	if err != nil {
		c.logger.Warn("err", err.Error())
		return nil, err
	}

	var credsRep = []api.CredentialRepresentation{}
	for _, credKc := range credsKc {
		credsRep = append(credsRep, api.ConvertCredential(&credKc))
	}

	return credsRep, err
}

func (c *component) DeleteCredentialsForUser(ctx context.Context, realmName string, userID string, credentialID string) error {
	var accessToken = ctx.Value(cs.CtContextAccessToken).(string)

<<<<<<< HEAD
	// get the list of credentails of the user
	credsKc, err := c.keycloakClient.GetCredentialsForUser(accessToken, ctxRealm, realmName, userID)
	if err != nil {
		c.logger.Warn("msg", "Could not obtain list of credentials", "err", err.Error())
	}

	err = c.keycloakClient.DeleteCredentialsForUser(accessToken, ctxRealm, realmName, userID, credentialID)
=======
	err := c.keycloakClient.DeleteCredential(accessToken, realmName, userID, credentialID)
>>>>>>> 3487ab6a

	if err != nil {
		c.logger.Warn("err", err.Error())
		return err
	}

	// if a credential other than the password was deleted, record the event 2ND_FACTOR_REMOVED in the audit DB
	for _, credKc := range credsKc {
		if *credKc.Id == credentialID && *credKc.Type != "password" {

			errEvent := c.reportEvent(ctx, "2ND_FACTOR_REMOVED", database.CtEventRealmName, realmName, database.CtEventUserID, userID)
			if errEvent != nil {
				//store in the logs also the event that failed to be stored in the DB
				m := map[string]interface{}{"event_name": "2ND_FACTOR_REMOVED", database.CtEventRealmName: realmName, database.CtEventUserID: userID}
				eventJSON, errMarshal := json.Marshal(m)
				if errMarshal == nil {
					c.logger.Error("err", errEvent.Error(), "event", string(eventJSON))
				} else {
					c.logger.Error("err", errEvent.Error())
				}
			}
			break
		}
	}

	return err
}

func (c *component) GetRoles(ctx context.Context, realmName string) ([]api.RoleRepresentation, error) {
	var accessToken = ctx.Value(cs.CtContextAccessToken).(string)

	rolesKc, err := c.keycloakClient.GetRoles(accessToken, realmName)

	if err != nil {
		c.logger.Warn("err", err.Error())
		return nil, err
	}

	var rolesRep = []api.RoleRepresentation{}
	for _, roleKc := range rolesKc {
		var roleRep api.RoleRepresentation
		roleRep.Id = roleKc.Id
		roleRep.Name = roleKc.Name
		roleRep.Composite = roleKc.Composite
		roleRep.ClientRole = roleKc.ClientRole
		roleRep.ContainerId = roleKc.ContainerId
		roleRep.Description = roleKc.Description

		rolesRep = append(rolesRep, roleRep)
	}

	return rolesRep, nil
}

func (c *component) GetRole(ctx context.Context, realmName string, roleID string) (api.RoleRepresentation, error) {
	var accessToken = ctx.Value(cs.CtContextAccessToken).(string)

	var roleRep api.RoleRepresentation
	roleKc, err := c.keycloakClient.GetRole(accessToken, realmName, roleID)

	if err != nil {
		c.logger.Warn("err", err.Error())
		return api.RoleRepresentation{}, err
	}

	roleRep.Id = roleKc.Id
	roleRep.Name = roleKc.Name
	roleRep.Composite = roleKc.Composite
	roleRep.ClientRole = roleKc.ClientRole
	roleRep.ContainerId = roleKc.ContainerId
	roleRep.Description = roleKc.Description

	return roleRep, nil
}

func (c *component) GetGroups(ctx context.Context, realmName string) ([]api.GroupRepresentation, error) {
	var accessToken = ctx.Value(cs.CtContextAccessToken).(string)

	groupsKc, err := c.keycloakClient.GetGroups(accessToken, realmName)

	if err != nil {
		c.logger.Warn("err", err.Error())
		return nil, err
	}

	var groupsRep = []api.GroupRepresentation{}
	for _, groupKc := range groupsKc {
		var groupRep api.GroupRepresentation
		groupRep.Id = groupKc.Id
		groupRep.Name = groupKc.Name

		groupsRep = append(groupsRep, groupRep)
	}

	return groupsRep, nil
}

func (c *component) GetClientRoles(ctx context.Context, realmName, idClient string) ([]api.RoleRepresentation, error) {
	var accessToken = ctx.Value(cs.CtContextAccessToken).(string)

	rolesKc, err := c.keycloakClient.GetClientRoles(accessToken, realmName, idClient)

	if err != nil {
		c.logger.Warn("err", err.Error())
		return nil, err
	}

	var rolesRep = []api.RoleRepresentation{}
	for _, roleKc := range rolesKc {
		var roleRep api.RoleRepresentation
		roleRep.Id = roleKc.Id
		roleRep.Name = roleKc.Name
		roleRep.Composite = roleKc.Composite
		roleRep.ClientRole = roleKc.ClientRole
		roleRep.ContainerId = roleKc.ContainerId
		roleRep.Description = roleKc.Description

		rolesRep = append(rolesRep, roleRep)
	}

	return rolesRep, nil
}

func (c *component) CreateClientRole(ctx context.Context, realmName, clientID string, role api.RoleRepresentation) (string, error) {
	var accessToken = ctx.Value(cs.CtContextAccessToken).(string)

	var roleRep kc.RoleRepresentation
	roleRep.Id = role.Id
	roleRep.Name = role.Name
	roleRep.Composite = role.Composite
	roleRep.ClientRole = role.ClientRole
	roleRep.ContainerId = role.ContainerId
	roleRep.Description = role.Description

	locationURL, err := c.keycloakClient.CreateClientRole(accessToken, realmName, clientID, roleRep)

	if err != nil {
		c.logger.Warn("err", err.Error())
		return "", err
	}

	return locationURL, nil
}

// Retrieve the configuration from the database
func (c *component) GetRealmCustomConfiguration(ctx context.Context, realmName string) (api.RealmCustomConfiguration, error) {
	var accessToken = ctx.Value(cs.CtContextAccessToken).(string)

	var customConfig = api.RealmCustomConfiguration{
		DefaultClientId:    new(string),
		DefaultRedirectUri: new(string),
	}
	// get the realm config from Keycloak
	realmConfig, err := c.keycloakClient.GetRealm(accessToken, realmName)
	if err != nil {
		c.logger.Warn("err", err.Error())
		return customConfig, err
	}
	// from the realm ID, fetch the custom configuration
	realmID := realmConfig.Id
	customConfigJSON, err := c.configDBModule.GetConfiguration(ctx, *realmID)
	// DB error
	if err != nil {
		c.logger.Error("err", err.Error())
		return customConfig, err
	}
	// empty config
	if customConfigJSON == "" {
		// database is empty
		return customConfig, nil
	}
	// transform json string into
	err = json.Unmarshal([]byte(customConfigJSON), &customConfig)
	if err != nil {
		return customConfig, err
	}
	return customConfig, nil
}

// Update the configuration in the database; verify that the content of the configuration is coherent with Keycloak configuration
func (c *component) UpdateRealmCustomConfiguration(ctx context.Context, realmName string, customConfig api.RealmCustomConfiguration) error {
	var accessToken = ctx.Value(cs.CtContextAccessToken).(string)

	// get the realm config from Keycloak
	realmConfig, err := c.keycloakClient.GetRealm(accessToken, realmName)
	if err != nil {
		c.logger.Error("err", err.Error())
		return err
	}
	// get the desired client (from its ID)
	clients, err := c.keycloakClient.GetClients(accessToken, realmName)
	if err != nil {
		c.logger.Error("err", err.Error())
		return err
	}
	var match = false
	for _, client := range clients {
		if *client.ClientId != *customConfig.DefaultClientId {
			continue
		}
		for _, redirectURI := range *client.RedirectUris {
			// escape the regex-specific characters (dots for intance)...
			matcher := regexp.QuoteMeta(redirectURI)
			// ... but keep the stars
			matcher = strings.Replace(matcher, "\\*", "*", -1)
			match, _ = regexp.MatchString(matcher, *customConfig.DefaultRedirectUri)
			if match {
				break
			}
		}
	}
	if !match {
		return errorhandler.Error{
			Status:  400,
			Message: internal.MsgErrInvalidParam + "." + internal.ClientId + "Or" + internal.RedirectURI,
		}
	}
	// transform customConfig object into JSON string
	configJSON, err := json.Marshal(customConfig)
	if err != nil {
		return err
	}
	// from the realm ID, update the custom configuration in the DB
	realmID := realmConfig.Id
	err = c.configDBModule.StoreOrUpdate(ctx, *realmID, string(configJSON))
	return err
}<|MERGE_RESOLUTION|>--- conflicted
+++ resolved
@@ -688,7 +688,6 @@
 func (c *component) DeleteCredentialsForUser(ctx context.Context, realmName string, userID string, credentialID string) error {
 	var accessToken = ctx.Value(cs.CtContextAccessToken).(string)
 
-<<<<<<< HEAD
 	// get the list of credentails of the user
 	credsKc, err := c.keycloakClient.GetCredentialsForUser(accessToken, ctxRealm, realmName, userID)
 	if err != nil {
@@ -696,9 +695,6 @@
 	}
 
 	err = c.keycloakClient.DeleteCredentialsForUser(accessToken, ctxRealm, realmName, userID, credentialID)
-=======
-	err := c.keycloakClient.DeleteCredential(accessToken, realmName, userID, credentialID)
->>>>>>> 3487ab6a
 
 	if err != nil {
 		c.logger.Warn("err", err.Error())
