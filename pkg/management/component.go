package management

import (
	"context"
	"encoding/json"
	"regexp"
	"strings"
	"time"

	api "github.com/cloudtrust/keycloak-bridge/api/management"
	"github.com/cloudtrust/keycloak-bridge/internal/keycloakb"
	"github.com/cloudtrust/keycloak-bridge/pkg/event"
	kc "github.com/cloudtrust/keycloak-client"
)

type KeycloakClient interface {
	GetRealms(accessToken string) ([]kc.RealmRepresentation, error)
	GetRealm(accessToken string, realmName string) (kc.RealmRepresentation, error)
	GetClient(accessToken string, realmName, idClient string) (kc.ClientRepresentation, error)
	GetClients(accessToken string, realmName string, paramKV ...string) ([]kc.ClientRepresentation, error)
	DeleteUser(accessToken string, realmName, userID string) error
	GetUser(accessToken string, realmName, userID string) (kc.UserRepresentation, error)
	GetGroupsOfUser(accessToken string, realmName, userID string) ([]kc.GroupRepresentation, error)
	UpdateUser(accessToken string, realmName, userID string, user kc.UserRepresentation) error
	GetUsers(accessToken string, reqRealmName, targetRealmName string, paramKV ...string) ([]kc.UserRepresentation, error)
	CreateUser(accessToken string, realmName string, user kc.UserRepresentation) (string, error)
	GetClientRoleMappings(accessToken string, realmName, userID, clientID string) ([]kc.RoleRepresentation, error)
	AddClientRolesToUserRoleMapping(accessToken string, realmName, userID, clientID string, roles []kc.RoleRepresentation) error
	GetRealmLevelRoleMappings(accessToken string, realmName, userID string) ([]kc.RoleRepresentation, error)
	ResetPassword(accessToken string, realmName string, userID string, cred kc.CredentialRepresentation) error
	SendVerifyEmail(accessToken string, realmName string, userID string, paramKV ...string) error
	ExecuteActionsEmail(accessToken string, realmName string, userID string, actions []string, paramKV ...string) error
	SendNewEnrolmentCode(accessToken string, realmName string, userID string) error
	GetCredentialsForUser(accessToken string, realmReq, realmName string, userID string) ([]kc.CredentialRepresentation, error)
	DeleteCredentialsForUser(accessToken string, realmReq, realmName string, userID string, credentialID string) error
	GetRoles(accessToken string, realmName string) ([]kc.RoleRepresentation, error)
	GetRole(accessToken string, realmName string, roleID string) (kc.RoleRepresentation, error)
	GetClientRoles(accessToken string, realmName, idClient string) ([]kc.RoleRepresentation, error)
	CreateClientRole(accessToken string, realmName, clientID string, role kc.RoleRepresentation) (string, error)
	GetGroup(accessToken string, realmName, groupID string) (kc.GroupRepresentation, error)
}

// Component is the management component interface.
type Component interface {
	GetRealms(ctx context.Context) ([]api.RealmRepresentation, error)
	GetRealm(ctx context.Context, realmName string) (api.RealmRepresentation, error)
	GetClient(ctx context.Context, realmName, idClient string) (api.ClientRepresentation, error)
	GetClients(ctx context.Context, realmName string) ([]api.ClientRepresentation, error)
	DeleteUser(ctx context.Context, realmName, userID string) error
	GetUser(ctx context.Context, realmName, userID string) (api.UserRepresentation, error)
	UpdateUser(ctx context.Context, realmName, userID string, user api.UserRepresentation) error
	GetUsers(ctx context.Context, realmName, groupID string, paramKV ...string) ([]api.UserRepresentation, error)
	CreateUser(ctx context.Context, realmName string, user api.UserRepresentation) (string, error)
	GetUserAccountStatus(ctx context.Context, realmName, userID string) (map[string]bool, error)
	GetClientRolesForUser(ctx context.Context, realmName, userID, clientID string) ([]api.RoleRepresentation, error)
	AddClientRolesToUser(ctx context.Context, realmName, userID, clientID string, roles []api.RoleRepresentation) error
	GetRealmRolesForUser(ctx context.Context, realmName, userID string) ([]api.RoleRepresentation, error)
	ResetPassword(ctx context.Context, realmName string, userID string, password api.PasswordRepresentation) error
	SendVerifyEmail(ctx context.Context, realmName string, userID string, paramKV ...string) error
	ExecuteActionsEmail(ctx context.Context, realmName string, userID string, actions []string, paramKV ...string) error
	SendNewEnrolmentCode(ctx context.Context, realmName string, userID string) error
	GetCredentialsForUser(ctx context.Context, realmName string, userID string) ([]api.CredentialRepresentation, error)
	DeleteCredentialsForUser(ctx context.Context, realmName string, userID string, credentialID string) error
	GetRoles(ctx context.Context, realmName string) ([]api.RoleRepresentation, error)
	GetRole(ctx context.Context, realmName string, roleID string) (api.RoleRepresentation, error)
	GetClientRoles(ctx context.Context, realmName, idClient string) ([]api.RoleRepresentation, error)
	CreateClientRole(ctx context.Context, realmName, clientID string, role api.RoleRepresentation) (string, error)
	GetRealmCustomConfiguration(ctx context.Context, realmName string) (api.RealmCustomConfiguration, error)
	UpdateRealmCustomConfiguration(ctx context.Context, realmID string, customConfig api.RealmCustomConfiguration) error
}

// Component is the management component.
type component struct {
	keycloakClient KeycloakClient
	eventDBModule  event.EventsDBModule
	configDBModule ConfigurationDBModule
}

const (
	timeFormat = "2006-01-02 15:04:05.000"
)

// NewComponent returns the management component.

func NewComponent(keycloakClient KeycloakClient, eventDBModule event.EventsDBModule, configDBModule ConfigurationDBModule) Component {
	return &component{
		keycloakClient: keycloakClient,
		eventDBModule:  eventDBModule,
		configDBModule: configDBModule,
	}
}

func (c *component) GetRealms(ctx context.Context) ([]api.RealmRepresentation, error) {
	var accessToken = ctx.Value("access_token").(string)

	realmsKc, err := c.keycloakClient.GetRealms(accessToken)

	if err != nil {
		return nil, err
	}

	var realmsRep []api.RealmRepresentation
	for _, realmKc := range realmsKc {
		var realmRep api.RealmRepresentation
		realmRep.Id = realmKc.Id
		realmRep.KeycloakVersion = realmKc.KeycloakVersion
		realmRep.Realm = realmKc.Realm
		realmRep.DisplayName = realmKc.DisplayName
		realmRep.Enabled = realmKc.Enabled
		realmsRep = append(realmsRep, realmRep)
	}

	return realmsRep, err

}

func addAgentDetails(ctx context.Context, event map[string]string) {

	//retrieve agent username
	event["agent_username"] = ctx.Value("username").(string)
	//retrieve agent user id - not yet implemented
	//to be uncommented once the ctx contains the userId value
	//event["userId"] = ctx.Value("userId").(string)
	//retrieve agent realm
	event["agent_realm_name"] = ctx.Value("realm").(string)
}

// create the generic event that contains the ct_event_type, origin and audit_time
func createEventMap(apiCall string) map[string]string {
	event := make(map[string]string)
	event["ct_event_type"] = apiCall
	event["origin"] = "back-office"
	event["audit_time"] = time.Now().UTC().Format(timeFormat)

	return event
}

// enhance the event with more information
func addEventValues(ctx context.Context, event map[string]string, values ...string) {

	//add information to the event
	noTuples := len(values)
	for i := 0; i < noTuples; i = i + 2 {
		event[values[i]] = values[i+1]
	}

	//retrieve details of the agent
	addAgentDetails(ctx, event)
}

func (c *component) GetRealm(ctx context.Context, realm string) (api.RealmRepresentation, error) {
	var accessToken = ctx.Value("access_token").(string)

	var realmRep api.RealmRepresentation
	realmKc, err := c.keycloakClient.GetRealm(accessToken, realm)

	realmRep.Id = realmKc.Id
	realmRep.KeycloakVersion = realmKc.KeycloakVersion
	realmRep.Realm = realmKc.Realm
	realmRep.DisplayName = realmKc.DisplayName
	realmRep.Enabled = realmKc.Enabled

	return realmRep, err
}

func (c *component) GetClient(ctx context.Context, realmName, idClient string) (api.ClientRepresentation, error) {
	var accessToken = ctx.Value("access_token").(string)

	var clientRep api.ClientRepresentation
	clientKc, err := c.keycloakClient.GetClient(accessToken, realmName, idClient)

	clientRep.Id = clientKc.Id
	clientRep.Name = clientKc.Name
	clientRep.BaseUrl = clientKc.BaseUrl
	clientRep.ClientId = clientKc.ClientId
	clientRep.Description = clientKc.Description
	clientRep.Enabled = clientKc.Enabled

	return clientRep, err
}

func (c *component) GetClients(ctx context.Context, realmName string) ([]api.ClientRepresentation, error) {
	var accessToken = ctx.Value("access_token").(string)

	clientsKc, err := c.keycloakClient.GetClients(accessToken, realmName)

	if err != nil {
		return nil, err
	}

	var clientsRep []api.ClientRepresentation
	for _, clientKc := range clientsKc {
		var clientRep api.ClientRepresentation
		clientRep.Id = clientKc.Id
		clientRep.Name = clientKc.Name
		clientRep.BaseUrl = clientKc.BaseUrl
		clientRep.ClientId = clientKc.ClientId
		clientRep.Description = clientKc.Description
		clientRep.Enabled = clientKc.Enabled
		clientsRep = append(clientsRep, clientRep)
	}

	return clientsRep, nil
}

func (c *component) CreateUser(ctx context.Context, realmName string, user api.UserRepresentation) (string, error) {
	var accessToken = ctx.Value("access_token").(string)

	var userRep kc.UserRepresentation

	userRep = api.ConvertToKCUser(user)

	locationURL, err := c.keycloakClient.CreateUser(accessToken, realmName, userRep)

	if err != nil {
		return "", err
	}

	//store the API call into the DB
	event := createEventMap("API_ACCOUNT_CREATION")

	var username = ""
	if user.Username != nil {
		username = *user.Username
	}

	//retrieve the user ID
	reg := regexp.MustCompile(`[0-9a-fA-F]{8}\-[0-9a-fA-F]{4}\-[0-9a-fA-F]{4}\-[0-9a-fA-F]{4}\-[0-9a-fA-F]{12}`)
	userID := string(reg.Find([]byte(locationURL)))

	addEventValues(ctx, event, "realm_name", realmName, "user_id", userID, "username", username)

	// the error should be treated
	_ = c.eventDBModule.Store(ctx, event)

	return locationURL, nil
}

func (c *component) DeleteUser(ctx context.Context, realmName, userID string) error {
	var accessToken = ctx.Value("access_token").(string)

	err := c.keycloakClient.DeleteUser(accessToken, realmName, userID)

	if err != nil {
		return err
	}

	//store the API call into the DB
	event := createEventMap("API_ACCOUNT_DELETION")

	addEventValues(ctx, event, "realm_name", realmName, "user_id", userID)

	// the error should be treated
	_ = c.eventDBModule.Store(ctx, event)

	return nil
}

func (c *component) GetUser(ctx context.Context, realmName, userID string) (api.UserRepresentation, error) {
	var accessToken = ctx.Value("access_token").(string)

	var userRep api.UserRepresentation
	userKc, err := c.keycloakClient.GetUser(accessToken, realmName, userID)

	if err != nil {
		return userRep, err
	}

	userRep = api.ConvertToAPIUser(userKc)

	//store the API call into the DB
	event := createEventMap("GET_DETAILS")

	var username = ""
	if userKc.Username != nil {
		username = *userKc.Username
	}

	addEventValues(ctx, event, "realm_name", realmName, "user_id", userID, "username", username)

	// the error should be treated
	_ = c.eventDBModule.Store(ctx, event)

	return userRep, nil

}

func (c *component) UpdateUser(ctx context.Context, realmName, userID string, user api.UserRepresentation) error {
	var accessToken = ctx.Value("access_token").(string)
	var userRep kc.UserRepresentation
<<<<<<< HEAD

	// get the "old" user representation
	oldUserRep, err := c.GetUser(ctx, realmName, userID)
	if err != nil {
		return err
	}

	// when the email changes, set the EmailVerified to false
	if user.Email != nil && oldUserRep.Email != user.Email {
		var verified bool = false
		userRep.EmailVerified = &verified
	}

	// when the phone number changes, set the PhoneNumberVerified to false
	if userRep.PhoneNumberVerified != nil && oldUserRep.PhoneNumber != user.PhoneNumber {
		var verified bool = false
		userRep.PhoneNumberVerified = &verified
	}

	userRep.Username = user.Username
	userRep.Email = user.Email
	userRep.Enabled = user.Enabled
	userRep.FirstName = user.FirstName
	userRep.LastName = user.LastName

	var attributes = make(map[string][]string)

	if user.MobilePhone != nil {
		attributes["mobilephone"] = []string{*user.MobilePhone}
	}

	if user.Label != nil {
		attributes["label"] = []string{*user.Label}
	}

	if user.Gender != nil {
		attributes["gender"] = []string{*user.Gender}
	}

	if user.BirthDate != nil {
		attributes["birthDate"] = []string{*user.BirthDate}
	}

	if len(attributes) > 0 {
		userRep.Attributes = &attributes
	}
=======
	userRep = api.ConvertToKCUser(user)
>>>>>>> acb6da28

	err = c.keycloakClient.UpdateUser(accessToken, realmName, userID, userRep)

	if err != nil {
		return err
	}

	//store the API call into the DB in case where user.Enable is present
	if user.Enabled != nil {
		//add ct_event_type
		var event map[string]string
		if *user.Enabled {
			// UNLOCK_ACCOUNT ct_event_type
			event = createEventMap("UNLOCK_ACCOUNT")
		} else {
			// LOCK_ACCOUNT ct_event_type
			event = createEventMap("LOCK_ACCOUNT")
		}

		var username = ""
		if user.Username != nil {
			username = *user.Username
		}

		addEventValues(ctx, event, "realm_name", realmName, "user_id", userID, "username", username)

		// the error should be treated
		_ = c.eventDBModule.Store(ctx, event)

	}

	return nil
}

func (c *component) GetUsers(ctx context.Context, realmName string, groupID string, paramKV ...string) ([]api.UserRepresentation, error) {
	var accessToken = ctx.Value("access_token").(string)
	var ctxRealm = ctx.Value("realm").(string)

	usersKc, err := c.keycloakClient.GetUsers(accessToken, ctxRealm, realmName, paramKV...)

	if err != nil {
		return nil, err
	}

	var usersRep []api.UserRepresentation
	for _, userKc := range usersKc {
		var userRep api.UserRepresentation
		userRep = api.ConvertToAPIUser(userKc)

		usersRep = append(usersRep, userRep)
	}

	return usersRep, nil
}

// GetUserAccountStatus gets the user status : user should be enabled in Keycloak and have multifactor activated
func (c *component) GetUserAccountStatus(ctx context.Context, realmName, userID string) (map[string]bool, error) {
	var accessToken = ctx.Value("access_token").(string)
	var res map[string]bool

	res = make(map[string]bool)
	res["enabled"] = false

	userKc, err := c.keycloakClient.GetUser(accessToken, realmName, userID)

	if err != nil {
		return res, err
	}

	if !*userKc.Enabled {
		return res, nil
	}

	creds, err := c.GetCredentialsForUser(ctx, realmName, userID)
	res["enabled"] = len(creds) > 1
	return res, err
}

func (c *component) GetClientRolesForUser(ctx context.Context, realmName, userID, clientID string) ([]api.RoleRepresentation, error) {
	var accessToken = ctx.Value("access_token").(string)

	rolesKc, err := c.keycloakClient.GetClientRoleMappings(accessToken, realmName, userID, clientID)

	if err != nil {
		return nil, err
	}

	var rolesRep []api.RoleRepresentation
	for _, roleKc := range rolesKc {
		var roleRep api.RoleRepresentation
		roleRep.Id = roleKc.Id
		roleRep.Name = roleKc.Name
		roleRep.Composite = roleKc.Composite
		roleRep.ClientRole = roleKc.ClientRole
		roleRep.ContainerId = roleKc.ContainerId
		roleRep.Description = roleKc.Description

		rolesRep = append(rolesRep, roleRep)
	}

	return rolesRep, nil
}

func (c *component) AddClientRolesToUser(ctx context.Context, realmName, userID, clientID string, roles []api.RoleRepresentation) error {
	var accessToken = ctx.Value("access_token").(string)

	var rolesRep []kc.RoleRepresentation
	for _, role := range roles {
		var roleRep kc.RoleRepresentation
		roleRep.Id = role.Id
		roleRep.Name = role.Name
		roleRep.Composite = role.Composite
		roleRep.ClientRole = role.ClientRole
		roleRep.ContainerId = role.ContainerId
		roleRep.Description = role.Description

		rolesRep = append(rolesRep, roleRep)
	}

	return c.keycloakClient.AddClientRolesToUserRoleMapping(accessToken, realmName, userID, clientID, rolesRep)
}

func (c *component) GetRealmRolesForUser(ctx context.Context, realmName, userID string) ([]api.RoleRepresentation, error) {
	var accessToken = ctx.Value("access_token").(string)

	rolesKc, err := c.keycloakClient.GetRealmLevelRoleMappings(accessToken, realmName, userID)

	if err != nil {
		return nil, err
	}

	var rolesRep []api.RoleRepresentation
	for _, roleKc := range rolesKc {
		var roleRep api.RoleRepresentation
		roleRep.Id = roleKc.Id
		roleRep.Name = roleKc.Name
		roleRep.Composite = roleKc.Composite
		roleRep.ClientRole = roleKc.ClientRole
		roleRep.ContainerId = roleKc.ContainerId
		roleRep.Description = roleKc.Description

		rolesRep = append(rolesRep, roleRep)
	}

	return rolesRep, nil
}

func (c *component) ResetPassword(ctx context.Context, realmName string, userID string, password api.PasswordRepresentation) error {
	var accessToken = ctx.Value("access_token").(string)

	var credKc kc.CredentialRepresentation
	var passwordType = "password"
	credKc.Type = &passwordType
	credKc.Value = password.Value

	err := c.keycloakClient.ResetPassword(accessToken, realmName, userID, credKc)

	if err != nil {
		return err
	}

	//store the API call into the DB
	event := createEventMap("INIT_PASSWORD")

	addEventValues(ctx, event, "realm_name", realmName, "user_id", userID)

	// the error should be treated
	_ = c.eventDBModule.Store(ctx, event)

	return nil
}

func (c *component) SendVerifyEmail(ctx context.Context, realmName string, userID string, paramKV ...string) error {
	var accessToken = ctx.Value("access_token").(string)

	return c.keycloakClient.SendVerifyEmail(accessToken, realmName, userID, paramKV...)
}

func (c *component) ExecuteActionsEmail(ctx context.Context, realmName string, userID string, actions []string, paramKV ...string) error {
	var accessToken = ctx.Value("access_token").(string)

	return c.keycloakClient.ExecuteActionsEmail(accessToken, realmName, userID, actions, paramKV...)
}

func (c *component) SendNewEnrolmentCode(ctx context.Context, realmName string, userID string) error {
	var accessToken = ctx.Value("access_token").(string)

	return c.keycloakClient.SendNewEnrolmentCode(accessToken, realmName, userID)
}

func (c *component) GetCredentialsForUser(ctx context.Context, realmName string, userID string) ([]api.CredentialRepresentation, error) {
	var accessToken = ctx.Value("access_token").(string)
	var ctxRealm = ctx.Value("realm").(string)

	credsKc, err := c.keycloakClient.GetCredentialsForUser(accessToken, ctxRealm, realmName, userID)
	if err != nil {
		return nil, err
	}

	var credsRep []api.CredentialRepresentation
	for _, credKc := range credsKc {
		credsRep = append(credsRep, api.ConvertCredential(&credKc))
	}

	return credsRep, err
}

func (c *component) DeleteCredentialsForUser(ctx context.Context, realmName string, userID string, credentialID string) error {
	var accessToken = ctx.Value("access_token").(string)
	var ctxRealm = ctx.Value("realm").(string)

	return c.keycloakClient.DeleteCredentialsForUser(accessToken, ctxRealm, realmName, userID, credentialID)
}

func (c *component) GetRoles(ctx context.Context, realmName string) ([]api.RoleRepresentation, error) {
	var accessToken = ctx.Value("access_token").(string)

	rolesKc, err := c.keycloakClient.GetRoles(accessToken, realmName)

	if err != nil {
		return nil, err
	}

	var rolesRep []api.RoleRepresentation
	for _, roleKc := range rolesKc {
		var roleRep api.RoleRepresentation
		roleRep.Id = roleKc.Id
		roleRep.Name = roleKc.Name
		roleRep.Composite = roleKc.Composite
		roleRep.ClientRole = roleKc.ClientRole
		roleRep.ContainerId = roleKc.ContainerId
		roleRep.Description = roleKc.Description

		rolesRep = append(rolesRep, roleRep)
	}

	return rolesRep, nil
}

func (c *component) GetRole(ctx context.Context, realmName string, roleID string) (api.RoleRepresentation, error) {
	var accessToken = ctx.Value("access_token").(string)

	var roleRep api.RoleRepresentation
	roleKc, err := c.keycloakClient.GetRole(accessToken, realmName, roleID)

	roleRep.Id = roleKc.Id
	roleRep.Name = roleKc.Name
	roleRep.Composite = roleKc.Composite
	roleRep.ClientRole = roleKc.ClientRole
	roleRep.ContainerId = roleKc.ContainerId
	roleRep.Description = roleKc.Description

	return roleRep, err
}

func (c *component) GetClientRoles(ctx context.Context, realmName, idClient string) ([]api.RoleRepresentation, error) {
	var accessToken = ctx.Value("access_token").(string)

	rolesKc, err := c.keycloakClient.GetClientRoles(accessToken, realmName, idClient)

	if err != nil {
		return nil, err
	}

	var rolesRep []api.RoleRepresentation
	for _, roleKc := range rolesKc {
		var roleRep api.RoleRepresentation
		roleRep.Id = roleKc.Id
		roleRep.Name = roleKc.Name
		roleRep.Composite = roleKc.Composite
		roleRep.ClientRole = roleKc.ClientRole
		roleRep.ContainerId = roleKc.ContainerId
		roleRep.Description = roleKc.Description

		rolesRep = append(rolesRep, roleRep)
	}

	return rolesRep, nil
}

func (c *component) CreateClientRole(ctx context.Context, realmName, clientID string, role api.RoleRepresentation) (string, error) {
	var accessToken = ctx.Value("access_token").(string)

	var roleRep kc.RoleRepresentation
	roleRep.Id = role.Id
	roleRep.Name = role.Name
	roleRep.Composite = role.Composite
	roleRep.ClientRole = role.ClientRole
	roleRep.ContainerId = role.ContainerId
	roleRep.Description = role.Description

	locationURL, err := c.keycloakClient.CreateClientRole(accessToken, realmName, clientID, roleRep)

	if err != nil {
		return "", err
	}

	return locationURL, nil
}

// Retrieve the configuration from the database
func (c *component) GetRealmCustomConfiguration(ctx context.Context, realmName string) (api.RealmCustomConfiguration, error) {
	var accessToken = ctx.Value("access_token").(string)

	var customConfig = api.RealmCustomConfiguration{
		DefaultClientId:    new(string),
		DefaultRedirectUri: new(string),
	}
	// get the realm config from Keycloak
	realmConfig, err := c.keycloakClient.GetRealm(accessToken, realmName)
	if err != nil {
		return customConfig, err
	}
	// from the realm ID, fetch the custom configuration
	realmID := realmConfig.Id
	customConfigJSON, err := c.configDBModule.GetConfiguration(ctx, *realmID)
	// DB error
	if err != nil {
		return customConfig, err
	}
	// empty config
	if customConfigJSON == "" {
		// database is empty
		return customConfig, nil
	}
	// transform json string into
	err = json.Unmarshal([]byte(customConfigJSON), &customConfig)
	if err != nil {
		return customConfig, err
	}
	return customConfig, nil
}

// Update the configuration in the database; verify that the content of the configuration is coherent with Keycloak configuration
func (c *component) UpdateRealmCustomConfiguration(ctx context.Context, realmName string, customConfig api.RealmCustomConfiguration) error {
	var accessToken = ctx.Value("access_token").(string)

	// get the realm config from Keycloak
	realmConfig, err := c.keycloakClient.GetRealm(accessToken, realmName)
	if err != nil {
		return err
	}
	// get the desired client (from its ID)
	clients, err := c.keycloakClient.GetClients(accessToken, realmName)
	if err != nil {
		return err
	}
	var match = false
	for _, client := range clients {
		if *client.ClientId != *customConfig.DefaultClientId {
			continue
		}
		for _, redirectURI := range *client.RedirectUris {
			// escape the regex-specific characters (dots for intance)...
			matcher := regexp.QuoteMeta(redirectURI)
			// ... but keep the stars
			matcher = strings.Replace(matcher, "\\*", "*", -1)
			match, _ = regexp.MatchString(matcher, *customConfig.DefaultRedirectUri)
			if match {
				break
			}
		}
	}
	if !match {
		return keycloakb.HTTPError{
			Status:  400,
			Message: "Invalid client ID or redirect URI",
		}
	}
	// transform customConfig object into JSON string
	configJSON, err := json.Marshal(customConfig)
	if err != nil {
		return err
	}
	// from the realm ID, update the custom configuration in the DB
	realmID := realmConfig.Id
	err = c.configDBModule.StoreOrUpdate(ctx, *realmID, string(configJSON))
	return err
}<|MERGE_RESOLUTION|>--- conflicted
+++ resolved
@@ -288,7 +288,6 @@
 func (c *component) UpdateUser(ctx context.Context, realmName, userID string, user api.UserRepresentation) error {
 	var accessToken = ctx.Value("access_token").(string)
 	var userRep kc.UserRepresentation
-<<<<<<< HEAD
 
 	// get the "old" user representation
 	oldUserRep, err := c.GetUser(ctx, realmName, userID)
@@ -299,46 +298,16 @@
 	// when the email changes, set the EmailVerified to false
 	if user.Email != nil && oldUserRep.Email != user.Email {
 		var verified bool = false
-		userRep.EmailVerified = &verified
+		user.EmailVerified = &verified
 	}
 
 	// when the phone number changes, set the PhoneNumberVerified to false
-	if userRep.PhoneNumberVerified != nil && oldUserRep.PhoneNumber != user.PhoneNumber {
+	if user.PhoneNumberVerified != nil && oldUserRep.PhoneNumber != user.PhoneNumber {
 		var verified bool = false
-		userRep.PhoneNumberVerified = &verified
-	}
-
-	userRep.Username = user.Username
-	userRep.Email = user.Email
-	userRep.Enabled = user.Enabled
-	userRep.FirstName = user.FirstName
-	userRep.LastName = user.LastName
-
-	var attributes = make(map[string][]string)
-
-	if user.MobilePhone != nil {
-		attributes["mobilephone"] = []string{*user.MobilePhone}
-	}
-
-	if user.Label != nil {
-		attributes["label"] = []string{*user.Label}
-	}
-
-	if user.Gender != nil {
-		attributes["gender"] = []string{*user.Gender}
-	}
-
-	if user.BirthDate != nil {
-		attributes["birthDate"] = []string{*user.BirthDate}
-	}
-
-	if len(attributes) > 0 {
-		userRep.Attributes = &attributes
-	}
-=======
+		user.PhoneNumberVerified = &verified
+	}
+
 	userRep = api.ConvertToKCUser(user)
->>>>>>> acb6da28
-
 	err = c.keycloakClient.UpdateUser(accessToken, realmName, userID, userRep)
 
 	if err != nil {
