package management

import (
	"bytes"
	"context"
	"encoding/json"
	"fmt"
	"net/http"

	kc_client "github.com/cloudtrust/keycloak-client"
	"github.com/go-kit/kit/endpoint"
	"github.com/go-kit/kit/ratelimit"
	http_transport "github.com/go-kit/kit/transport/http"
	"github.com/gorilla/mux"

	"github.com/pkg/errors"
)

// HTTPError can be returned by the API endpoints
type HTTPError struct {
	Status  int
	Message string
}

func (e HTTPError) Error() string {
	return fmt.Sprintf("%d %s", e.Status, e.Message)
}

// CreateMissingParameterError creates a HTTPResponse for an error relative to a missing mandatory parameter
func CreateMissingParameterError(name string) HTTPError {
	return HTTPError{
		Status:  http.StatusBadRequest,
		Message: fmt.Sprintf("Missing mandatory parameter %s", name),
	}
}

// MakeManagementHandler make an HTTP handler for a Management endpoint.
func MakeManagementHandler(e endpoint.Endpoint) *http_transport.Server {
	return http_transport.NewServer(e,
		decodeManagementRequest,
		encodeManagementReply,
		http_transport.ServerErrorEncoder(managementErrorHandler),
	)
}

// decodeManagementRequest gets the HTTP parameters and body content
func decodeManagementRequest(_ context.Context, req *http.Request) (interface{}, error) {
	var request = map[string]string{}

	// Fetch path parameter such as realm, userID, ...
	var m = mux.Vars(req)
	for _, key := range []string{"realm", "userID", "clientID", "roleID"} {
		request[key] = m[key]
	}

	request["scheme"] = getScheme(req)
	request["host"] = req.Host

	buf := new(bytes.Buffer)
	buf.ReadFrom(req.Body)
	request["body"] = buf.String()

	for _, key := range []string{"email", "firstName", "lastName", "max", "username", "client_id", "redirect_uri"} {
		if value := req.URL.Query().Get(key); value != "" {
			request[key] = value
		}
	}

	return request, nil
}

func getScheme(req *http.Request) string {
	var xForwardedProtoHeader = req.Header.Get("X-Forwarded-Proto")

	if xForwardedProtoHeader != "" {
		return xForwardedProtoHeader
	}

	if req.TLS == nil {
		return "http"
	}

	return "https"
}

// encodeManagementReply encodes the reply.
func encodeManagementReply(_ context.Context, w http.ResponseWriter, rep interface{}) error {
	switch r := rep.(type) {
	case LocationHeader:
		w.Header().Set("Location", r.URL)
		w.WriteHeader(http.StatusCreated)
		return nil
	default:
		if rep == nil {
			w.WriteHeader(http.StatusOK)
			return nil
		}

		w.Header().Set("Content-Type", "application/json; charset=utf-8")
		w.WriteHeader(http.StatusOK)

		var json, err = json.MarshalIndent(rep, "", " ")

		if err == nil {
			w.Write(json)
		}

		return nil
	}
}

// managementErrorHandler encodes the reply when there is an error.
func managementErrorHandler(ctx context.Context, err error, w http.ResponseWriter) {
	switch e := errors.Cause(err).(type) {
	case kc_client.HTTPError:
		w.WriteHeader(e.HTTPStatus)
<<<<<<< HEAD
	case ForbiddenError:
		w.WriteHeader(http.StatusForbidden)
=======
	case HTTPError:
		w.WriteHeader(e.Status)
>>>>>>> 55e869b8
	default:
		if err == ratelimit.ErrLimited {
			w.WriteHeader(http.StatusTooManyRequests)
		} else {
			w.WriteHeader(http.StatusInternalServerError)
		}
	}
}<|MERGE_RESOLUTION|>--- conflicted
+++ resolved
@@ -114,13 +114,10 @@
 	switch e := errors.Cause(err).(type) {
 	case kc_client.HTTPError:
 		w.WriteHeader(e.HTTPStatus)
-<<<<<<< HEAD
 	case ForbiddenError:
 		w.WriteHeader(http.StatusForbidden)
-=======
 	case HTTPError:
 		w.WriteHeader(e.Status)
->>>>>>> 55e869b8
 	default:
 		if err == ratelimit.ErrLimited {
 			w.WriteHeader(http.StatusTooManyRequests)
