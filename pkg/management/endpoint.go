package management

import (
	"context"
	"encoding/json"
	"strings"

	api "github.com/cloudtrust/keycloak-bridge/api/management"
	"github.com/cloudtrust/keycloak-bridge/internal/keycloakb"
	"github.com/go-kit/kit/endpoint"
)

// Endpoints wraps a service behind a set of endpoints.
type Endpoints struct {
	GetRealms                      endpoint.Endpoint
	GetRealm                       endpoint.Endpoint
	GetClient                      endpoint.Endpoint
	GetClients                     endpoint.Endpoint
	DeleteUser                     endpoint.Endpoint
	GetUser                        endpoint.Endpoint
	UpdateUser                     endpoint.Endpoint
	GetUsers                       endpoint.Endpoint
	CreateUser                     endpoint.Endpoint
	GetUserAccountStatus           endpoint.Endpoint
	GetClientRoleForUser           endpoint.Endpoint
	AddClientRoleToUser            endpoint.Endpoint
	GetRealmRoleForUser            endpoint.Endpoint
	ResetPassword                  endpoint.Endpoint
	SendVerifyEmail                endpoint.Endpoint
	ExecuteActionsEmail            endpoint.Endpoint
	SendNewEnrolmentCode           endpoint.Endpoint
	GetCredentialsForUser          endpoint.Endpoint
	DeleteCredentialsForUser       endpoint.Endpoint
	GetRoles                       endpoint.Endpoint
	GetRole                        endpoint.Endpoint
	GetClientRoles                 endpoint.Endpoint
	CreateClientRole               endpoint.Endpoint
	GetRealmCustomConfiguration    endpoint.Endpoint
	UpdateRealmCustomConfiguration endpoint.Endpoint
}

// ManagementComponent is the interface of the component to send a query to Keycloak.
type ManagementComponent interface {
	GetRealms(ctx context.Context) ([]api.RealmRepresentation, error)
	GetRealm(ctx context.Context, realmName string) (api.RealmRepresentation, error)
	GetClient(ctx context.Context, realmName, idClient string) (api.ClientRepresentation, error)
	GetClients(ctx context.Context, realmName string) ([]api.ClientRepresentation, error)
	DeleteUser(ctx context.Context, realmName, userID string) error
	GetUser(ctx context.Context, realmName, userID string) (api.UserRepresentation, error)
	UpdateUser(ctx context.Context, realmName, userID string, user api.UserRepresentation) error
	GetUsers(ctx context.Context, realmName, groupID string, paramKV ...string) ([]api.UserRepresentation, error)
	CreateUser(ctx context.Context, realmName string, user api.UserRepresentation) (string, error)
	GetUserAccountStatus(ctx context.Context, realmName, userID string) (map[string]bool, error)
	GetClientRolesForUser(ctx context.Context, realmName, userID, clientID string) ([]api.RoleRepresentation, error)
	AddClientRolesToUser(ctx context.Context, realmName, userID, clientID string, roles []api.RoleRepresentation) error
	GetRealmRolesForUser(ctx context.Context, realmName, userID string) ([]api.RoleRepresentation, error)
	ResetPassword(ctx context.Context, realmName string, userID string, password api.PasswordRepresentation) error
	SendVerifyEmail(ctx context.Context, realmName string, userID string, paramKV ...string) error
	ExecuteActionsEmail(ctx context.Context, realmName string, userID string, actions []string, paramKV ...string) error
	SendNewEnrolmentCode(ctx context.Context, realmName string, userID string) error
	GetCredentialsForUser(ctx context.Context, realmName string, userID string) ([]api.CredentialRepresentation, error)
	DeleteCredentialsForUser(ctx context.Context, realmName string, userID string, credentialID string) error
	GetRoles(ctx context.Context, realmName string) ([]api.RoleRepresentation, error)
	GetRole(ctx context.Context, realmName string, roleID string) (api.RoleRepresentation, error)
	GetClientRoles(ctx context.Context, realmName, idClient string) ([]api.RoleRepresentation, error)
	CreateClientRole(ctx context.Context, realmName, clientID string, role api.RoleRepresentation) (string, error)
	GetRealmCustomConfiguration(ctx context.Context, realmID string) (api.RealmCustomConfiguration, error)
	UpdateRealmCustomConfiguration(ctx context.Context, realmID string, customConfig api.RealmCustomConfiguration) error
}

// MakeRealmsEndpoint makes the Realms endpoint to retrieve all available realms.
func MakeGetRealmsEndpoint(managementComponent ManagementComponent) endpoint.Endpoint {
	return func(ctx context.Context, req interface{}) (interface{}, error) {
		return managementComponent.GetRealms(ctx)
	}
}

// MakeRealmEndpoint makes the Realm endpoint to retrieve a realm.
func MakeGetRealmEndpoint(managementComponent ManagementComponent) endpoint.Endpoint {
	return func(ctx context.Context, req interface{}) (interface{}, error) {
		var m = req.(map[string]string)

		return managementComponent.GetRealm(ctx, m["realm"])
	}
}

func MakeGetClientEndpoint(managementComponent ManagementComponent) endpoint.Endpoint {
	return func(ctx context.Context, req interface{}) (interface{}, error) {
		var m = req.(map[string]string)

		return managementComponent.GetClient(ctx, m["realm"], m["clientID"])
	}
}

func MakeGetClientsEndpoint(managementComponent ManagementComponent) endpoint.Endpoint {
	return func(ctx context.Context, req interface{}) (interface{}, error) {
		var m = req.(map[string]string)

		return managementComponent.GetClients(ctx, m["realm"])
	}
}

// MakeCreateUserEndpoint makes the endpoint to create a user.
func MakeCreateUserEndpoint(managementComponent ManagementComponent) endpoint.Endpoint {
	return func(ctx context.Context, req interface{}) (interface{}, error) {
		var m = req.(map[string]string)

		userJson := []byte(m["body"])

		var user api.UserRepresentation
		err := json.Unmarshal(userJson, &user)

		if err != nil {
			return nil, err
		}

		var keycloakLocation string
		keycloakLocation, err = managementComponent.CreateUser(ctx, m["realm"], user)

		if err != nil {
			return nil, err
		}

		return LocationHeader{
			URL: convertLocationUrl(keycloakLocation, m["scheme"], m["host"]),
		}, nil
	}
}

func MakeDeleteUserEndpoint(managementComponent ManagementComponent) endpoint.Endpoint {
	return func(ctx context.Context, req interface{}) (interface{}, error) {
		var m = req.(map[string]string)

		return nil, managementComponent.DeleteUser(ctx, m["realm"], m["userID"])
	}
}

func MakeGetUserEndpoint(managementComponent ManagementComponent) endpoint.Endpoint {
	return func(ctx context.Context, req interface{}) (interface{}, error) {
		var m = req.(map[string]string)

		return managementComponent.GetUser(ctx, m["realm"], m["userID"])
	}
}

func MakeUpdateUserEndpoint(managementComponent ManagementComponent) endpoint.Endpoint {
	return func(ctx context.Context, req interface{}) (interface{}, error) {
		var m = req.(map[string]string)

		userJson := []byte(m["body"])

		var user api.UserRepresentation
		err := json.Unmarshal(userJson, &user)

		if err != nil {
			return nil, err
		}

		return nil, managementComponent.UpdateUser(ctx, m["realm"], m["userID"], user)
	}
}

func MakeGetUsersEndpoint(managementComponent ManagementComponent) endpoint.Endpoint {
	return func(ctx context.Context, req interface{}) (interface{}, error) {
		var m = req.(map[string]string)

		var paramKV []string
		for _, key := range []string{"email", "firstName", "lastName", "max", "username", "groupId"} {
			if m[key] != "" {
				paramKV = append(paramKV, key, m[key])
			}
		}

		groupID, ok := m["groupId"]
		if !ok {
<<<<<<< HEAD
			return nil, CreateMissingParameterError("groupId")
=======
			return nil, keycloakb.CreateMissingParameterError("group")
>>>>>>> b70e10a7
		}

		return managementComponent.GetUsers(ctx, m["realm"], groupID, paramKV...)
	}
}

func MakeGetUserAccountStatusEndpoint(managementComponent ManagementComponent) endpoint.Endpoint {
	return func(ctx context.Context, req interface{}) (interface{}, error) {
		var m = req.(map[string]string)

		return managementComponent.GetUserAccountStatus(ctx, m["realm"], m["userID"])
	}
}

func MakeGetClientRolesForUserEndpoint(managementComponent ManagementComponent) endpoint.Endpoint {
	return func(ctx context.Context, req interface{}) (interface{}, error) {
		var m = req.(map[string]string)

		return managementComponent.GetClientRolesForUser(ctx, m["realm"], m["userID"], m["clientID"])
	}
}

func MakeAddClientRolesToUserEndpoint(managementComponent ManagementComponent) endpoint.Endpoint {
	return func(ctx context.Context, req interface{}) (interface{}, error) {
		var m = req.(map[string]string)

		rolesJson := []byte(m["body"])

		var roles []api.RoleRepresentation
		err := json.Unmarshal(rolesJson, &roles)

		if err != nil {
			return nil, err
		}

		return nil, managementComponent.AddClientRolesToUser(ctx, m["realm"], m["userID"], m["clientID"], roles)
	}
}

func MakeGetRealmRolesForUserEndpoint(managementComponent ManagementComponent) endpoint.Endpoint {
	return func(ctx context.Context, req interface{}) (interface{}, error) {
		var m = req.(map[string]string)

		return managementComponent.GetRealmRolesForUser(ctx, m["realm"], m["userID"])
	}
}

func MakeResetPasswordEndpoint(managementComponent ManagementComponent) endpoint.Endpoint {
	return func(ctx context.Context, req interface{}) (interface{}, error) {
		var m = req.(map[string]string)

		passwordJson := []byte(m["body"])

		var password api.PasswordRepresentation
		err := json.Unmarshal(passwordJson, &password)

		if err != nil {
			return nil, err
		}

		return nil, managementComponent.ResetPassword(ctx, m["realm"], m["userID"], password)
	}
}

func MakeSendVerifyEmailEndpoint(managementComponent ManagementComponent) endpoint.Endpoint {
	return func(ctx context.Context, req interface{}) (interface{}, error) {
		var m = req.(map[string]string)

		var paramKV []string
		for _, key := range []string{"client_id", "redirect_uri"} {
			if m[key] != "" {
				paramKV = append(paramKV, key, m[key])
			}
		}

		return nil, managementComponent.SendVerifyEmail(ctx, m["realm"], m["userID"], paramKV...)
	}
}

func MakeExecuteActionsEmailEndpoint(managementComponent ManagementComponent) endpoint.Endpoint {
	return func(ctx context.Context, req interface{}) (interface{}, error) {
		var m = req.(map[string]string)

		var paramKV []string
		for _, key := range []string{"client_id", "redirect_uri", "lifespan"} {
			if m[key] != "" {
				paramKV = append(paramKV, key, m[key])
			}
		}

		//extract the actions
		var actions []string
		err := json.Unmarshal([]byte(m["body"]), &actions)

		if err != nil {
			return nil, err
		}

		return nil, managementComponent.ExecuteActionsEmail(ctx, m["realm"], m["userID"], actions, paramKV...)
	}
}

func MakeSendNewEnrolmentCodeEndpoint(managementComponent ManagementComponent) endpoint.Endpoint {
	return func(ctx context.Context, req interface{}) (interface{}, error) {
		var m = req.(map[string]string)

		return nil, managementComponent.SendNewEnrolmentCode(ctx, m["realm"], m["userID"])
	}
}

func MakeGetCredentialsForUserEndpoint(managementComponent ManagementComponent) endpoint.Endpoint {
	return func(ctx context.Context, req interface{}) (interface{}, error) {
		var m = req.(map[string]string)

		return managementComponent.GetCredentialsForUser(ctx, m["realm"], m["userID"])
	}
}

func MakeDeleteCredentialsForUserEndpoint(managementComponent ManagementComponent) endpoint.Endpoint {
	return func(ctx context.Context, req interface{}) (interface{}, error) {
		var m = req.(map[string]string)

		return nil, managementComponent.DeleteCredentialsForUser(ctx, m["realm"], m["userID"], m["credentialID"])
	}
}

func MakeGetRolesEndpoint(managementComponent ManagementComponent) endpoint.Endpoint {
	return func(ctx context.Context, req interface{}) (interface{}, error) {
		var m = req.(map[string]string)

		return managementComponent.GetRoles(ctx, m["realm"])
	}
}

func MakeGetRoleEndpoint(managementComponent ManagementComponent) endpoint.Endpoint {
	return func(ctx context.Context, req interface{}) (interface{}, error) {
		var m = req.(map[string]string)

		return managementComponent.GetRole(ctx, m["realm"], m["roleID"])
	}
}

func MakeGetClientRolesEndpoint(managementComponent ManagementComponent) endpoint.Endpoint {
	return func(ctx context.Context, req interface{}) (interface{}, error) {
		var m = req.(map[string]string)

		return managementComponent.GetClientRoles(ctx, m["realm"], m["clientID"])
	}
}

func MakeCreateClientRoleEndpoint(managementComponent ManagementComponent) endpoint.Endpoint {
	return func(ctx context.Context, req interface{}) (interface{}, error) {
		var m = req.(map[string]string)

		roleJson := []byte(m["body"])

		var role api.RoleRepresentation
		err := json.Unmarshal(roleJson, &role)

		if err != nil {
			return nil, err
		}

		var keycloakLocation string
		keycloakLocation, err = managementComponent.CreateClientRole(ctx, m["realm"], m["clientID"], role)

		if err != nil {
			return nil, err
		}

		return LocationHeader{
			URL: convertLocationUrl(keycloakLocation, m["scheme"], m["host"]),
		}, nil
	}
}

func MakeGetRealmCustomConfigurationEndpoint(managementComponent ManagementComponent) endpoint.Endpoint {
	return func(ctx context.Context, req interface{}) (interface{}, error) {
		var m = req.(map[string]string)

		return managementComponent.GetRealmCustomConfiguration(ctx, m["realm"])
	}
}

func MakeUpdateRealmCustomConfigurationEndpoint(managementComponent ManagementComponent) endpoint.Endpoint {
	return func(ctx context.Context, req interface{}) (interface{}, error) {
		var m = req.(map[string]string)

		configJson := []byte(m["body"])

		var customConfig api.RealmCustomConfiguration
		err := json.Unmarshal(configJson, &customConfig)
		if err != nil {
			return nil, err
		}
		return nil, managementComponent.UpdateRealmCustomConfiguration(ctx, m["realm"], customConfig)
	}
}

type LocationHeader struct {
	URL string
}

// We are currently using a mapping 1:1 for REST API of Bridge and Keycloak, thus we take a shortcut to convert the location of the resource
func convertLocationUrl(originalURL string, scheme string, host string) string {
	var splitURL = strings.Split(originalURL, "/auth/admin")
	return scheme + "://" + host + "/management" + splitURL[1]
}<|MERGE_RESOLUTION|>--- conflicted
+++ resolved
@@ -173,11 +173,7 @@
 
 		groupID, ok := m["groupId"]
 		if !ok {
-<<<<<<< HEAD
-			return nil, CreateMissingParameterError("groupId")
-=======
-			return nil, keycloakb.CreateMissingParameterError("group")
->>>>>>> b70e10a7
+			return nil, keycloakb.CreateMissingParameterError("groupId")
 		}
 
 		return managementComponent.GetUsers(ctx, m["realm"], groupID, paramKV...)
