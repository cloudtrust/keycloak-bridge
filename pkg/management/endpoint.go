package management

import (
	"context"
	"encoding/json"
	"strings"

	api "github.com/cloudtrust/keycloak-bridge/api/management"
	"github.com/go-kit/kit/endpoint"
)

// Endpoints wraps a service behind a set of endpoints.
type Endpoints struct {
<<<<<<< HEAD
	GetRealms                endpoint.Endpoint
	GetRealm                 endpoint.Endpoint
	GetClient                endpoint.Endpoint
	GetClients               endpoint.Endpoint
	DeleteUser               endpoint.Endpoint
	GetUser                  endpoint.Endpoint
	UpdateUser               endpoint.Endpoint
	GetUsers                 endpoint.Endpoint
	CreateUser               endpoint.Endpoint
	GetUserAccountStatus     endpoint.Endpoint
	GetClientRoleForUser     endpoint.Endpoint
	AddClientRoleToUser      endpoint.Endpoint
	GetRealmRoleForUser      endpoint.Endpoint
	ResetPassword            endpoint.Endpoint
	SendVerifyEmail          endpoint.Endpoint
	ExecuteActionsEmail      endpoint.Endpoint
	GetCredentialsForUser    endpoint.Endpoint
	DeleteCredentialsForUser endpoint.Endpoint
	GetRoles                 endpoint.Endpoint
	GetRole                  endpoint.Endpoint
	GetClientRoles           endpoint.Endpoint
	CreateClientRole         endpoint.Endpoint
=======
	GetRealms                      endpoint.Endpoint
	GetRealm                       endpoint.Endpoint
	GetClient                      endpoint.Endpoint
	GetClients                     endpoint.Endpoint
	DeleteUser                     endpoint.Endpoint
	GetUser                        endpoint.Endpoint
	UpdateUser                     endpoint.Endpoint
	GetUsers                       endpoint.Endpoint
	CreateUser                     endpoint.Endpoint
	GetUserAccountStatus           endpoint.Endpoint
	GetClientRoleForUser           endpoint.Endpoint
	AddClientRoleToUser            endpoint.Endpoint
	GetRealmRoleForUser            endpoint.Endpoint
	ResetPassword                  endpoint.Endpoint
	SendVerifyEmail                endpoint.Endpoint
	GetCredentialsForUser          endpoint.Endpoint
	DeleteCredentialsForUser       endpoint.Endpoint
	GetRoles                       endpoint.Endpoint
	GetRole                        endpoint.Endpoint
	GetClientRoles                 endpoint.Endpoint
	CreateClientRole               endpoint.Endpoint
	GetRealmCustomConfiguration    endpoint.Endpoint
	UpdateRealmCustomConfiguration endpoint.Endpoint
>>>>>>> ab170704
}

// ManagementComponent is the interface of the component to send a query to Keycloak.
type ManagementComponent interface {
	GetRealms(ctx context.Context) ([]api.RealmRepresentation, error)
	GetRealm(ctx context.Context, realmName string) (api.RealmRepresentation, error)
	GetClient(ctx context.Context, realmName, idClient string) (api.ClientRepresentation, error)
	GetClients(ctx context.Context, realmName string) ([]api.ClientRepresentation, error)
	DeleteUser(ctx context.Context, realmName, userID string) error
	GetUser(ctx context.Context, realmName, userID string) (api.UserRepresentation, error)
	UpdateUser(ctx context.Context, realmName, userID string, user api.UserRepresentation) error
	GetUsers(ctx context.Context, realmName, group string, paramKV ...string) ([]api.UserRepresentation, error)
	CreateUser(ctx context.Context, realmName string, user api.UserRepresentation) (string, error)
	GetUserAccountStatus(ctx context.Context, realmName, userID string) (map[string]bool, error)
	GetClientRolesForUser(ctx context.Context, realmName, userID, clientID string) ([]api.RoleRepresentation, error)
	AddClientRolesToUser(ctx context.Context, realmName, userID, clientID string, roles []api.RoleRepresentation) error
	GetRealmRolesForUser(ctx context.Context, realmName, userID string) ([]api.RoleRepresentation, error)
	ResetPassword(ctx context.Context, realmName string, userID string, password api.PasswordRepresentation) error
	SendVerifyEmail(ctx context.Context, realmName string, userID string, paramKV ...string) error
	ExecuteActionsEmail(ctx context.Context, realmName string, userID string, actions []string, paramKV ...string) error
	GetCredentialsForUser(ctx context.Context, realmName string, userID string) ([]api.CredentialRepresentation, error)
	DeleteCredentialsForUser(ctx context.Context, realmName string, userID string, credentialID string) error
	GetRoles(ctx context.Context, realmName string) ([]api.RoleRepresentation, error)
	GetRole(ctx context.Context, realmName string, roleID string) (api.RoleRepresentation, error)
	GetClientRoles(ctx context.Context, realmName, idClient string) ([]api.RoleRepresentation, error)
	CreateClientRole(ctx context.Context, realmName, clientID string, role api.RoleRepresentation) (string, error)
	GetRealmCustomConfiguration(ctx context.Context, realmID string) (api.RealmCustomConfiguration, error)
	UpdateRealmCustomConfiguration(ctx context.Context, realmID string, customConfig api.RealmCustomConfiguration) error
}

// MakeRealmsEndpoint makes the Realms endpoint to retrieve all available realms.
func MakeGetRealmsEndpoint(managementComponent ManagementComponent) endpoint.Endpoint {
	return func(ctx context.Context, req interface{}) (interface{}, error) {
		return managementComponent.GetRealms(ctx)
	}
}

// MakeRealmEndpoint makes the Realm endpoint to retrieve a realm.
func MakeGetRealmEndpoint(managementComponent ManagementComponent) endpoint.Endpoint {
	return func(ctx context.Context, req interface{}) (interface{}, error) {
		var m = req.(map[string]string)

		return managementComponent.GetRealm(ctx, m["realm"])
	}
}

func MakeGetClientEndpoint(managementComponent ManagementComponent) endpoint.Endpoint {
	return func(ctx context.Context, req interface{}) (interface{}, error) {
		var m = req.(map[string]string)

		return managementComponent.GetClient(ctx, m["realm"], m["clientID"])
	}
}

func MakeGetClientsEndpoint(managementComponent ManagementComponent) endpoint.Endpoint {
	return func(ctx context.Context, req interface{}) (interface{}, error) {
		var m = req.(map[string]string)

		return managementComponent.GetClients(ctx, m["realm"])
	}
}

// MakeCreateUserEndpoint makes the endpoint to create a user.
func MakeCreateUserEndpoint(managementComponent ManagementComponent) endpoint.Endpoint {
	return func(ctx context.Context, req interface{}) (interface{}, error) {
		var m = req.(map[string]string)

		userJson := []byte(m["body"])

		var user api.UserRepresentation
		err := json.Unmarshal(userJson, &user)

		if err != nil {
			return nil, err
		}

		var keycloakLocation string
		keycloakLocation, err = managementComponent.CreateUser(ctx, m["realm"], user)

		if err != nil {
			return nil, err
		}

		return LocationHeader{
			URL: convertLocationUrl(keycloakLocation, m["scheme"], m["host"]),
		}, nil
	}
}

func MakeDeleteUserEndpoint(managementComponent ManagementComponent) endpoint.Endpoint {
	return func(ctx context.Context, req interface{}) (interface{}, error) {
		var m = req.(map[string]string)

		return nil, managementComponent.DeleteUser(ctx, m["realm"], m["userID"])
	}
}

func MakeGetUserEndpoint(managementComponent ManagementComponent) endpoint.Endpoint {
	return func(ctx context.Context, req interface{}) (interface{}, error) {
		var m = req.(map[string]string)

		return managementComponent.GetUser(ctx, m["realm"], m["userID"])
	}
}

func MakeUpdateUserEndpoint(managementComponent ManagementComponent) endpoint.Endpoint {
	return func(ctx context.Context, req interface{}) (interface{}, error) {
		var m = req.(map[string]string)

		userJson := []byte(m["body"])

		var user api.UserRepresentation
		err := json.Unmarshal(userJson, &user)

		if err != nil {
			return nil, err
		}

		return nil, managementComponent.UpdateUser(ctx, m["realm"], m["userID"], user)
	}
}

func MakeGetUsersEndpoint(managementComponent ManagementComponent) endpoint.Endpoint {
	return func(ctx context.Context, req interface{}) (interface{}, error) {
		var m = req.(map[string]string)

		var paramKV []string
		for _, key := range []string{"email", "firstName", "lastName", "max", "username", "group"} {
			if m[key] != "" {
				paramKV = append(paramKV, key, m[key])
			}
		}

		group, ok := m["group"]
		if !ok {
			return nil, CreateMissingParameterError("group")
		}

		return managementComponent.GetUsers(ctx, m["realm"], group, paramKV...)
	}
}

func MakeGetUserAccountStatusEndpoint(managementComponent ManagementComponent) endpoint.Endpoint {
	return func(ctx context.Context, req interface{}) (interface{}, error) {
		var m = req.(map[string]string)

		return managementComponent.GetUserAccountStatus(ctx, m["realm"], m["userID"])
	}
}

func MakeGetClientRolesForUserEndpoint(managementComponent ManagementComponent) endpoint.Endpoint {
	return func(ctx context.Context, req interface{}) (interface{}, error) {
		var m = req.(map[string]string)

		return managementComponent.GetClientRolesForUser(ctx, m["realm"], m["userID"], m["clientID"])
	}
}

func MakeAddClientRolesToUserEndpoint(managementComponent ManagementComponent) endpoint.Endpoint {
	return func(ctx context.Context, req interface{}) (interface{}, error) {
		var m = req.(map[string]string)

		rolesJson := []byte(m["body"])

		var roles []api.RoleRepresentation
		err := json.Unmarshal(rolesJson, &roles)

		if err != nil {
			return nil, err
		}

		return nil, managementComponent.AddClientRolesToUser(ctx, m["realm"], m["userID"], m["clientID"], roles)
	}
}

func MakeGetRealmRolesForUserEndpoint(managementComponent ManagementComponent) endpoint.Endpoint {
	return func(ctx context.Context, req interface{}) (interface{}, error) {
		var m = req.(map[string]string)

		return managementComponent.GetRealmRolesForUser(ctx, m["realm"], m["userID"])
	}
}

func MakeResetPasswordEndpoint(managementComponent ManagementComponent) endpoint.Endpoint {
	return func(ctx context.Context, req interface{}) (interface{}, error) {
		var m = req.(map[string]string)

		passwordJson := []byte(m["body"])

		var password api.PasswordRepresentation
		err := json.Unmarshal(passwordJson, &password)

		if err != nil {
			return nil, err
		}

		return nil, managementComponent.ResetPassword(ctx, m["realm"], m["userID"], password)
	}
}

func MakeSendVerifyEmailEndpoint(managementComponent ManagementComponent) endpoint.Endpoint {
	return func(ctx context.Context, req interface{}) (interface{}, error) {
		var m = req.(map[string]string)

		var paramKV []string
		for _, key := range []string{"client_id", "redirect_uri"} {
			if m[key] != "" {
				paramKV = append(paramKV, key, m[key])
			}
		}

		return nil, managementComponent.SendVerifyEmail(ctx, m["realm"], m["userID"], paramKV...)
	}
}

func MakeExecuteActionsEmailEndpoint(managementComponent ManagementComponent) endpoint.Endpoint {
	return func(ctx context.Context, req interface{}) (interface{}, error) {
		var m = req.(map[string]string)

		var paramKV []string
		for _, key := range []string{"client_id", "redirect_uri", "lifespan"} {
			if m[key] != "" {
				paramKV = append(paramKV, key, m[key])
			}
		}

		//extract the actions
		var actions []string
		err := json.Unmarshal([]byte(m["body"]), &actions)

		if err != nil {
			return nil, err
		}

		return nil, managementComponent.ExecuteActionsEmail(ctx, m["realm"], m["userID"], actions, paramKV...)
	}
}

func MakeGetCredentialsForUserEndpoint(managementComponent ManagementComponent) endpoint.Endpoint {
	return func(ctx context.Context, req interface{}) (interface{}, error) {
		var m = req.(map[string]string)

		return managementComponent.GetCredentialsForUser(ctx, m["realm"], m["userID"])
	}
}

func MakeDeleteCredentialsForUserEndpoint(managementComponent ManagementComponent) endpoint.Endpoint {
	return func(ctx context.Context, req interface{}) (interface{}, error) {
		var m = req.(map[string]string)

		return nil, managementComponent.DeleteCredentialsForUser(ctx, m["realm"], m["userID"], m["credentialID"])
	}
}

func MakeGetRolesEndpoint(managementComponent ManagementComponent) endpoint.Endpoint {
	return func(ctx context.Context, req interface{}) (interface{}, error) {
		var m = req.(map[string]string)

		return managementComponent.GetRoles(ctx, m["realm"])
	}
}

func MakeGetRoleEndpoint(managementComponent ManagementComponent) endpoint.Endpoint {
	return func(ctx context.Context, req interface{}) (interface{}, error) {
		var m = req.(map[string]string)

		return managementComponent.GetRole(ctx, m["realm"], m["roleID"])
	}
}

func MakeGetClientRolesEndpoint(managementComponent ManagementComponent) endpoint.Endpoint {
	return func(ctx context.Context, req interface{}) (interface{}, error) {
		var m = req.(map[string]string)

		return managementComponent.GetClientRoles(ctx, m["realm"], m["clientID"])
	}
}

func MakeCreateClientRoleEndpoint(managementComponent ManagementComponent) endpoint.Endpoint {
	return func(ctx context.Context, req interface{}) (interface{}, error) {
		var m = req.(map[string]string)

		roleJson := []byte(m["body"])

		var role api.RoleRepresentation
		err := json.Unmarshal(roleJson, &role)

		if err != nil {
			return nil, err
		}

		var keycloakLocation string
		keycloakLocation, err = managementComponent.CreateClientRole(ctx, m["realm"], m["clientID"], role)

		if err != nil {
			return nil, err
		}

		return LocationHeader{
			URL: convertLocationUrl(keycloakLocation, m["scheme"], m["host"]),
		}, nil
	}
}

func MakeGetRealmCustomConfigurationEndpoint(managementComponent ManagementComponent) endpoint.Endpoint {
	return func(ctx context.Context, req interface{}) (interface{}, error) {
		var m = req.(map[string]string)

		return managementComponent.GetRealmCustomConfiguration(ctx, m["realm"])
	}
}

func MakeUpdateRealmCustomConfigurationEndpoint(managementComponent ManagementComponent) endpoint.Endpoint {
	return func(ctx context.Context, req interface{}) (interface{}, error) {
		var m = req.(map[string]string)

		configJson := []byte(m["body"])

		var customConfig api.RealmCustomConfiguration
		err := json.Unmarshal(configJson, &customConfig)
		if err != nil {
			return nil, err
		}
		return nil, managementComponent.UpdateRealmCustomConfiguration(ctx, m["realm"], customConfig)
	}
}

type LocationHeader struct {
	URL string
}

// We are currently using a mapping 1:1 for REST API of Brdige and Keycloak, thus we take a shortcut to convert the location of the resource
func convertLocationUrl(originalURL string, scheme string, host string) string {
	var splitURL = strings.Split(originalURL, "/auth/admin")
	return scheme + "://" + host + "/management" + splitURL[1]
}<|MERGE_RESOLUTION|>--- conflicted
+++ resolved
@@ -11,30 +11,6 @@
 
 // Endpoints wraps a service behind a set of endpoints.
 type Endpoints struct {
-<<<<<<< HEAD
-	GetRealms                endpoint.Endpoint
-	GetRealm                 endpoint.Endpoint
-	GetClient                endpoint.Endpoint
-	GetClients               endpoint.Endpoint
-	DeleteUser               endpoint.Endpoint
-	GetUser                  endpoint.Endpoint
-	UpdateUser               endpoint.Endpoint
-	GetUsers                 endpoint.Endpoint
-	CreateUser               endpoint.Endpoint
-	GetUserAccountStatus     endpoint.Endpoint
-	GetClientRoleForUser     endpoint.Endpoint
-	AddClientRoleToUser      endpoint.Endpoint
-	GetRealmRoleForUser      endpoint.Endpoint
-	ResetPassword            endpoint.Endpoint
-	SendVerifyEmail          endpoint.Endpoint
-	ExecuteActionsEmail      endpoint.Endpoint
-	GetCredentialsForUser    endpoint.Endpoint
-	DeleteCredentialsForUser endpoint.Endpoint
-	GetRoles                 endpoint.Endpoint
-	GetRole                  endpoint.Endpoint
-	GetClientRoles           endpoint.Endpoint
-	CreateClientRole         endpoint.Endpoint
-=======
 	GetRealms                      endpoint.Endpoint
 	GetRealm                       endpoint.Endpoint
 	GetClient                      endpoint.Endpoint
@@ -50,6 +26,7 @@
 	GetRealmRoleForUser            endpoint.Endpoint
 	ResetPassword                  endpoint.Endpoint
 	SendVerifyEmail                endpoint.Endpoint
+	ExecuteActionsEmail            endpoint.Endpoint
 	GetCredentialsForUser          endpoint.Endpoint
 	DeleteCredentialsForUser       endpoint.Endpoint
 	GetRoles                       endpoint.Endpoint
@@ -58,7 +35,6 @@
 	CreateClientRole               endpoint.Endpoint
 	GetRealmCustomConfiguration    endpoint.Endpoint
 	UpdateRealmCustomConfiguration endpoint.Endpoint
->>>>>>> ab170704
 }
 
 // ManagementComponent is the interface of the component to send a query to Keycloak.
