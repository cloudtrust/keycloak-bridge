--- conflicted
+++ resolved
@@ -465,11 +465,7 @@
 		}
 
 		// new module for account service
-<<<<<<< HEAD
 		accountComponent := account.NewComponent(keycloakClient.AccountClient(), eventsDBModule, configDBModule, logger)
-=======
-		accountComponent := account.NewComponent(keycloakClient.AccountClient(), eventsDBModule, accountLogger)
->>>>>>> 97a27cda
 
 		accountEndpoints = account.Endpoints{
 			GetAccount:                prepareEndpoint(account.MakeGetAccountEndpoint(accountComponent), "get_account", influxMetrics, accountLogger, tracer, rateLimit["account"]),
