package main

import (
	"database/sql"
	"encoding/json"
	"fmt"
	"io"
	"io/ioutil"
	"math/rand"
	"net/http"
	"net/http/pprof"
	"os"
	"os/signal"
	"sort"
	"strconv"
	"syscall"
	"time"

	"github.com/cloudtrust/keycloak-bridge/internal/security"

	"github.com/cloudtrust/keycloak-bridge/internal/idgenerator"
	gen "github.com/cloudtrust/keycloak-bridge/internal/idgenerator"
	"github.com/cloudtrust/keycloak-bridge/internal/keycloakb"
	"github.com/cloudtrust/keycloak-bridge/pkg/event"
	"github.com/cloudtrust/keycloak-bridge/pkg/export"
	"github.com/cloudtrust/keycloak-bridge/pkg/management"
	"github.com/cloudtrust/keycloak-bridge/pkg/middleware"
	keycloak "github.com/cloudtrust/keycloak-client"
	sentry "github.com/getsentry/raven-go"
	"github.com/go-kit/kit/endpoint"
	"github.com/go-kit/kit/log"
	"github.com/go-kit/kit/metrics"
	gokit_influx "github.com/go-kit/kit/metrics/influx"
	"github.com/go-kit/kit/ratelimit"
	_ "github.com/go-sql-driver/mysql"
	"github.com/gorilla/mux"
	influx "github.com/influxdata/influxdb/client/v2"
	_ "github.com/lib/pq"
	opentracing "github.com/opentracing/opentracing-go"
	"github.com/rs/cors"
	"github.com/spf13/pflag"
	"github.com/spf13/viper"
	jaeger "github.com/uber/jaeger-client-go/config"
	"golang.org/x/time/rate"
)

var (
	// ComponentName is the name of the component.
	ComponentName = "keycloak-bridge"
	// ComponentID is an unique ID generated at component startup.
	ComponentID = "unknown"
	// Version of the component.
	Version = "1.1"
	// Environment is filled by the compiler.
	Environment = "unknown"
	// GitCommit is filled by the compiler.
	GitCommit = "unknown"
)

// Influx client.
type Metrics interface {
	NewCounter(name string) metrics.Counter
	NewGauge(name string) metrics.Gauge
	NewHistogram(name string) metrics.Histogram
	WriteLoop(c <-chan time.Time)
	Write(bp influx.BatchPoints) error
	Ping(timeout time.Duration) (time.Duration, string, error)
}

func init() {
	rand.Seed(time.Now().UTC().UnixNano())
}

func main() {
	// Logger.
	var logger = log.NewJSONLogger(os.Stdout)
	{
		logger = log.With(logger, "ts", log.DefaultTimestampUTC, "caller", log.DefaultCaller)
	}
	defer logger.Log("msg", "goodbye")

	ComponentID = strconv.FormatUint(rand.Uint64(), 10)

	// Configurations.
	var c = config(log.With(logger, "unit", "config"))
	var (
		// Component
		httpAddr                = c.GetString("component-http-host-port")
		authorizationConfigFile = c.GetString("authorization-file")

		// Keycloak
		keycloakConfig = keycloak.Config{
			AddrTokenProvider: c.GetString("keycloak-oidc-uri"),
			AddrAPI:           c.GetString("keycloak-api-uri"),
			Timeout:           c.GetDuration("keycloak-timeout"),
		}

		// Enabled units
		eventsDBEnabled   = c.GetBool("events-db")
		configDBEnabled   = c.GetBool("config-db")
		influxEnabled     = c.GetBool("influx")
		jaegerEnabled     = c.GetBool("jaeger")
		sentryEnabled     = c.GetBool("sentry")
		pprofRouteEnabled = c.GetBool("pprof-route-enabled")

		// Influx
		influxHTTPConfig = influx.HTTPConfig{
			Addr:     fmt.Sprintf("http://%s", c.GetString("influx-host-port")),
			Username: c.GetString("influx-username"),
			Password: c.GetString("influx-password"),
		}
		influxBatchPointsConfig = influx.BatchPointsConfig{
			Precision:        c.GetString("influx-precision"),
			Database:         c.GetString("influx-database"),
			RetentionPolicy:  c.GetString("influx-retention-policy"),
			WriteConsistency: c.GetString("influx-write-consistency"),
		}
		influxWriteInterval = c.GetDuration("influx-write-interval")

		// Jaeger
		jaegerConfig = jaeger.Configuration{
			Disabled: !jaegerEnabled,
			Sampler: &jaeger.SamplerConfig{
				Type:              c.GetString("jaeger-sampler-type"),
				Param:             c.GetFloat64("jaeger-sampler-param"),
				SamplingServerURL: fmt.Sprintf("http://%s", c.GetString("jaeger-sampler-host-port")),
			},
			Reporter: &jaeger.ReporterConfig{
				LogSpans:            c.GetBool("jaeger-reporter-logspan"),
				BufferFlushInterval: c.GetDuration("jaeger-write-interval"),
			},
		}

		// Sentry
		sentryDSN = c.GetString("sentry-dsn")

		// DB - for the moment used just for audit events
		dbHostPort        = c.GetString("db-host-port")
		dbUsername        = c.GetString("db-username")
		dbPassword        = c.GetString("db-password")
		dbDatabase        = c.GetString("db-database")
		dbProtocol        = c.GetString("db-protocol")
		dbMaxOpenConns    = c.GetInt("db-max-open-conns")
		dbMaxIdleConns    = c.GetInt("db-max-idle-conns")
		dbConnMaxLifetime = c.GetInt("db-conn-max-lifetime")

		// DB for custom configuration
		dbConfigUsername = c.GetString("db-config-username")
		dbConfigPassword = c.GetString("db-config-password")
		dbConfigDatabase = c.GetString("db-config-database")

		// Rate limiting
		rateLimit = map[string]int{
			"event":      c.GetInt("rate-event"),
			"management": c.GetInt("rate-management"),
		}

		corsOptions = cors.Options{
			AllowedOrigins:   c.GetStringSlice("cors-allowed-origins"),
			AllowedMethods:   c.GetStringSlice("cors-allowed-methods"),
			AllowCredentials: c.GetBool("cors-allow-credential"),
			AllowedHeaders:   c.GetStringSlice("cors-allowed-headers"),
			Debug:            c.GetBool("cors-debug"),
		}
	)

	// Unique ID generator
	var idGenerator = idgenerator.New(ComponentName, ComponentID)

	// Add component name, component ID and version to the logger tags.
	logger = log.With(logger, "component_name", ComponentName, "component_id", ComponentID, "component_version", Version)

	// Log component version infos.
	logger.Log("environment", Environment, "git_commit", GitCommit)

	// Critical errors channel.
	var errc = make(chan error)
	go func() {
		var c = make(chan os.Signal, 1)
		signal.Notify(c, syscall.SIGINT, syscall.SIGTERM)
		errc <- fmt.Errorf("%s", <-c)
	}()

	// Keycloak client.
	var keycloakClient *keycloak.Client
	{
		var err error
		keycloakClient, err = keycloak.New(keycloakConfig)

		if err != nil {
			logger.Log("msg", "could not create Keycloak client", "error", err)
			return
		}
	}

	// Authorization Manager
	var authorizationManager security.AuthorizationManager
	{
		json, err := ioutil.ReadFile(authorizationConfigFile)

		if err != nil {
			logger.Log("msg", "could not read JSON authorization file", "error", err)
			return
		}

		authorizationManager, err = security.NewAuthorizationManager(keycloakClient, string(json))

		if err != nil {
			logger.Log("msg", "could not load authorizations", "error", err)
			return
		}
	}

	// Sentry.
	type Sentry interface {
		CaptureError(err error, tags map[string]string, interfaces ...sentry.Interface) string
		URL() string
		Close()
	}

	var sentryClient Sentry = &keycloakb.NoopSentry{}
	if sentryEnabled {
		var logger = log.With(logger, "unit", "sentry")
		var err error
		sentryClient, err = sentry.New(sentryDSN)
		if err != nil {
			logger.Log("msg", "could not create Sentry client", "error", err)
			return
		}
		defer sentryClient.Close()
	}

	var influxMetrics Metrics = &keycloakb.NoopMetrics{}
	if influxEnabled {
		var logger = log.With(logger, "unit", "influx")

		var influxClient, err = influx.NewHTTPClient(influxHTTPConfig)
		if err != nil {
			logger.Log("msg", "could not create Influx client", "error", err)
			return
		}
		defer influxClient.Close()

		var gokitInflux = gokit_influx.New(
			map[string]string{},
			influxBatchPointsConfig,
			log.With(logger, "unit", "go-kit influx"),
		)

		influxMetrics = keycloakb.NewMetrics(influxClient, gokitInflux)
	}

	// Jaeger client.
	var tracer opentracing.Tracer
	{
		var logger = log.With(logger, "unit", "jaeger")
		var closer io.Closer
		var err error

		tracer, closer, err = jaegerConfig.New(ComponentName)
		if err != nil {
			logger.Log("msg", "could not create Jaeger tracer", "error", err)
			return
		}
		defer closer.Close()
	}

	// Audit events DB.
	type CloudtrustDB interface {
		Exec(query string, args ...interface{}) (sql.Result, error)
		QueryRow(query string, args ...interface{}) *sql.Row
		SetMaxOpenConns(n int)
		SetMaxIdleConns(n int)
		SetConnMaxLifetime(d time.Duration)
	}

	var eventsDBConn CloudtrustDB = keycloakb.NoopDB{}
	if eventsDBEnabled {
		var err error
		eventsDBConn, err = sql.Open("mysql", fmt.Sprintf("%s:%s@%s(%s)/%s", dbUsername, dbPassword, dbProtocol, dbHostPort, dbDatabase))

		if err != nil {
			logger.Log("msg", "could not create DB connection for audit events", "error", err)
			return
		}
		// the config of the DB should have a max_connections > SetMaxOpenConns
		eventsDBConn.SetMaxOpenConns(dbMaxOpenConns)
		eventsDBConn.SetMaxIdleConns(dbMaxIdleConns)
		eventsDBConn.SetConnMaxLifetime(time.Duration(dbConnMaxLifetime) * time.Second)

	}

	var configurationDBConn CloudtrustDB = keycloakb.NoopDB{}
	if configDBEnabled {
		var err error
		configurationDBConn, err = sql.Open("mysql", fmt.Sprintf("%s:%s@%s(%s)/%s", dbConfigUsername, dbConfigPassword, dbProtocol, dbHostPort, dbConfigDatabase))

		if err != nil {
			logger.Log("msg", "could not create DB connection for configuration storage", "error", err)
			return
		}
		// the config of the DB should have a max_connections > SetMaxOpenConns
		configurationDBConn.SetMaxOpenConns(dbMaxOpenConns)
		configurationDBConn.SetMaxIdleConns(dbMaxIdleConns)
		configurationDBConn.SetConnMaxLifetime(time.Duration(dbConnMaxLifetime) * time.Second)
	}

	// Event service.
	var eventEndpoints = event.Endpoints{}
	{
		var eventLogger = log.With(logger, "svc", "event")

		var consoleModule event.ConsoleModule
		{
			consoleModule = event.NewConsoleModule(log.With(eventLogger, "module", "console"))
			consoleModule = event.MakeConsoleModuleInstrumentingMW(influxMetrics.NewHistogram("console_module"))(consoleModule)
			consoleModule = event.MakeConsoleModuleLoggingMW(log.With(eventLogger, "mw", "module", "unit", "console"))(consoleModule)
			consoleModule = event.MakeConsoleModuleTracingMW(tracer)(consoleModule)
		}

		var statisticModule event.StatisticModule
		{
			statisticModule = event.NewStatisticModule(influxMetrics, influxBatchPointsConfig)
			statisticModule = event.MakeStatisticModuleInstrumentingMW(influxMetrics.NewHistogram("statistic_module"))(statisticModule)
			statisticModule = event.MakeStatisticModuleLoggingMW(log.With(eventLogger, "mw", "module", "unit", "statistic"))(statisticModule)
			statisticModule = event.MakeStatisticModuleTracingMW(tracer)(statisticModule)
		}

		// new module for sending the events to the DB
		var eventsDBModule event.EventsDBModule
		{
			eventsDBModule = event.NewEventsDBModule(eventsDBConn)
			eventsDBModule = event.MakeEventsDBModuleInstrumentingMW(influxMetrics.NewHistogram("eventsDB_module"))(eventsDBModule)
			eventsDBModule = event.MakeEventsDBModuleLoggingMW(log.With(eventLogger, "mw", "module", "unit", "eventsDB"))(eventsDBModule)
			eventsDBModule = event.MakeEventsDBModuleTracingMW(tracer)(eventsDBModule)
		}

		var eventAdminComponent event.AdminComponent
		{
			var fns = []event.FuncEvent{consoleModule.Print, statisticModule.Stats, eventsDBModule.Store}
			eventAdminComponent = event.NewAdminComponent(fns, fns, fns, fns)
			eventAdminComponent = event.MakeAdminComponentInstrumentingMW(influxMetrics.NewHistogram("admin_component"))(eventAdminComponent)
			eventAdminComponent = event.MakeAdminComponentLoggingMW(log.With(eventLogger, "mw", "component", "unit", "admin_event"))(eventAdminComponent)
			eventAdminComponent = event.MakeAdminComponentTracingMW(tracer)(eventAdminComponent)
		}

		var eventComponent event.Component
		{
			var fns = []event.FuncEvent{consoleModule.Print, statisticModule.Stats, eventsDBModule.Store}
			eventComponent = event.NewComponent(fns, fns)
			eventComponent = event.MakeComponentInstrumentingMW(influxMetrics.NewHistogram("component"))(eventComponent)
			eventComponent = event.MakeComponentLoggingMW(log.With(eventLogger, "mw", "component", "unit", "event"))(eventComponent)
			eventComponent = event.MakeComponentTracingMW(tracer)(eventComponent)
		}

		// add ct_type

		var muxComponent event.MuxComponent
		{
			muxComponent = event.NewMuxComponent(eventComponent, eventAdminComponent)
			muxComponent = event.MakeMuxComponentInstrumentingMW(influxMetrics.NewHistogram("mux_component"))(muxComponent)
			muxComponent = event.MakeMuxComponentLoggingMW(log.With(eventLogger, "mw", "component", "unit", "mux"))(muxComponent)
			muxComponent = event.MakeMuxComponentTracingMW(tracer)(muxComponent)
			muxComponent = event.MakeMuxComponentTrackingMW(sentryClient, log.With(eventLogger, "mw", "component"))(muxComponent)
		}

		var eventEndpoint endpoint.Endpoint
		{
			eventEndpoint = event.MakeEventEndpoint(muxComponent)
			eventEndpoint = middleware.MakeEndpointInstrumentingMW(influxMetrics.NewHistogram("event_endpoint"))(eventEndpoint)
			eventEndpoint = middleware.MakeEndpointLoggingMW(log.With(eventLogger, "mw", "endpoint"))(eventEndpoint)
			eventEndpoint = middleware.MakeEndpointTracingMW(tracer, "event_endpoint")(eventEndpoint)
		}

		// Rate limiting
		eventEndpoint = ratelimit.NewErroringLimiter(rate.NewLimiter(rate.Every(time.Second), rateLimit["event"]))(eventEndpoint)

		eventEndpoints = event.Endpoints{
			Endpoint: eventEndpoint,
		}
	}

	// Management service.
	var managementEndpoints = management.Endpoints{}
	{
		var managementLogger = log.With(logger, "svc", "management")

		// module to store API calls of the back office to the DB
		var eventsDBModule event.EventsDBModule
		{
			eventsDBModule = event.NewEventsDBModule(eventsDBConn)
			eventsDBModule = event.MakeEventsDBModuleInstrumentingMW(influxMetrics.NewHistogram("eventsDB_module"))(eventsDBModule)
			eventsDBModule = event.MakeEventsDBModuleLoggingMW(log.With(managementLogger, "mw", "module", "unit", "eventsDB"))(eventsDBModule)
			eventsDBModule = event.MakeEventsDBModuleTracingMW(tracer)(eventsDBModule)
		}
		
		// module for storing and retrieving the custom configuration
		var configDBModule management.ConfigurationDBModule
		{
			configDBModule = management.NewConfigurationDBModule(configurationDBConn)
			configDBModule = management.MakeConfigurationDBModuleInstrumentingMW(influxMetrics.NewHistogram("configDB_module"))(configDBModule)
			configDBModule = management.MakeConfigurationDBModuleLoggingMW(log.With(managementLogger, "mw", "module", "unit", "configDB"))(configDBModule)
			configDBModule = management.MakeConfigurationDBModuleTracingMW(tracer)(configDBModule)
		}

		var keycloakComponent management.Component
		{
			keycloakComponent = management.NewComponent(keycloakClient, eventsDBModule, configDBModule)
			keycloakComponent = management.MakeAuthorizationManagementComponentMW(log.With(managementLogger, "mw", "endpoint"), keycloakClient, authorizationManager)(keycloakComponent)
		}

		managementEndpoints = management.Endpoints{
<<<<<<< HEAD
			GetRealms:                prepareEndpoint(management.MakeGetRealmsEndpoint(keycloakComponent), "realms_endpoint", influxMetrics, managementLogger, tracer, rateLimit),
			GetRealm:                 prepareEndpoint(management.MakeGetRealmEndpoint(keycloakComponent), "realm_endpoint", influxMetrics, managementLogger, tracer, rateLimit),
			GetClients:               prepareEndpoint(management.MakeGetClientsEndpoint(keycloakComponent), "get_clients_endpoint", influxMetrics, managementLogger, tracer, rateLimit),
			GetClient:                prepareEndpoint(management.MakeGetClientEndpoint(keycloakComponent), "get_client_endpoint", influxMetrics, managementLogger, tracer, rateLimit),
			CreateUser:               prepareEndpoint(management.MakeCreateUserEndpoint(keycloakComponent), "create_user_endpoint", influxMetrics, managementLogger, tracer, rateLimit),
			GetUser:                  prepareEndpoint(management.MakeGetUserEndpoint(keycloakComponent), "get_user_endpoint", influxMetrics, managementLogger, tracer, rateLimit),
			UpdateUser:               prepareEndpoint(management.MakeUpdateUserEndpoint(keycloakComponent), "update_user_endpoint", influxMetrics, managementLogger, tracer, rateLimit),
			DeleteUser:               prepareEndpoint(management.MakeDeleteUserEndpoint(keycloakComponent), "delete_user_endpoint", influxMetrics, managementLogger, tracer, rateLimit),
			GetUsers:                 prepareEndpoint(management.MakeGetUsersEndpoint(keycloakComponent), "get_users_endpoint", influxMetrics, managementLogger, tracer, rateLimit),
			GetUserAccountStatus:     prepareEndpoint(management.MakeGetUserAccountStatusEndpoint(keycloakComponent), "get_user_accountstatus", influxMetrics, managementLogger, tracer, rateLimit),
			GetRoles:                 prepareEndpoint(management.MakeGetRolesEndpoint(keycloakComponent), "get_roles_endpoint", influxMetrics, managementLogger, tracer, rateLimit),
			GetRole:                  prepareEndpoint(management.MakeGetRoleEndpoint(keycloakComponent), "get_role_endpoint", influxMetrics, managementLogger, tracer, rateLimit),
			GetClientRoles:           prepareEndpoint(management.MakeGetClientRolesEndpoint(keycloakComponent), "get_client_roles_endpoint", influxMetrics, managementLogger, tracer, rateLimit),
			CreateClientRole:         prepareEndpoint(management.MakeCreateClientRoleEndpoint(keycloakComponent), "create_client_role_endpoint", influxMetrics, managementLogger, tracer, rateLimit),
			GetClientRoleForUser:     prepareEndpoint(management.MakeGetClientRolesForUserEndpoint(keycloakComponent), "get_client_roles_for_user_endpoint", influxMetrics, managementLogger, tracer, rateLimit),
			AddClientRoleToUser:      prepareEndpoint(management.MakeAddClientRolesToUserEndpoint(keycloakComponent), "get_client_roles_for_user_endpoint", influxMetrics, managementLogger, tracer, rateLimit),
			GetRealmRoleForUser:      prepareEndpoint(management.MakeGetRealmRolesForUserEndpoint(keycloakComponent), "get_realm_roles_for_user_endpoint", influxMetrics, managementLogger, tracer, rateLimit),
			ResetPassword:            prepareEndpoint(management.MakeResetPasswordEndpoint(keycloakComponent), "reset_password_endpoint", influxMetrics, managementLogger, tracer, rateLimit),
			SendVerifyEmail:          prepareEndpoint(management.MakeSendVerifyEmailEndpoint(keycloakComponent), "send_verify_email_endpoint", influxMetrics, managementLogger, tracer, rateLimit),
			ExecuteActionsEmail:      prepareEndpoint(management.MakeExecuteActionsEmailEndpoint(keycloakComponent), "execute_actions_email_endpoint", influxMetrics, managementLogger, tracer, rateLimit),
			GetCredentialsForUser:    prepareEndpoint(management.MakeGetCredentialsForUserEndpoint(keycloakComponent), "get_credentials_for_user_endpoint", influxMetrics, managementLogger, tracer, rateLimit),
			DeleteCredentialsForUser: prepareEndpoint(management.MakeDeleteCredentialsForUserEndpoint(keycloakComponent), "delete_credentials_for_user_endpoint", influxMetrics, managementLogger, tracer, rateLimit),
=======
			GetRealms:                      prepareEndpoint(management.MakeGetRealmEndpoint(keycloakComponent), "realms_endpoint", influxMetrics, managementLogger, tracer, rateLimit),
			GetRealm:                       prepareEndpoint(management.MakeGetRealmEndpoint(keycloakComponent), "realm_endpoint", influxMetrics, managementLogger, tracer, rateLimit),
			GetClients:                     prepareEndpoint(management.MakeGetClientsEndpoint(keycloakComponent), "get_clients_endpoint", influxMetrics, managementLogger, tracer, rateLimit),
			GetClient:                      prepareEndpoint(management.MakeGetClientEndpoint(keycloakComponent), "get_client_endpoint", influxMetrics, managementLogger, tracer, rateLimit),
			CreateUser:                     prepareEndpoint(management.MakeCreateUserEndpoint(keycloakComponent), "create_user_endpoint", influxMetrics, managementLogger, tracer, rateLimit),
			GetUser:                        prepareEndpoint(management.MakeGetUserEndpoint(keycloakComponent), "get_user_endpoint", influxMetrics, managementLogger, tracer, rateLimit),
			UpdateUser:                     prepareEndpoint(management.MakeUpdateUserEndpoint(keycloakComponent), "update_user_endpoint", influxMetrics, managementLogger, tracer, rateLimit),
			DeleteUser:                     prepareEndpoint(management.MakeDeleteUserEndpoint(keycloakComponent), "delete_user_endpoint", influxMetrics, managementLogger, tracer, rateLimit),
			GetUsers:                       prepareEndpoint(management.MakeGetUsersEndpoint(keycloakComponent), "get_users_endpoint", influxMetrics, managementLogger, tracer, rateLimit),
			GetUserAccountStatus:           prepareEndpoint(management.MakeGetUserAccountStatusEndpoint(keycloakComponent), "get_user_accountstatus", influxMetrics, managementLogger, tracer, rateLimit),
			GetRoles:                       prepareEndpoint(management.MakeGetRolesEndpoint(keycloakComponent), "get_roles_endpoint", influxMetrics, managementLogger, tracer, rateLimit),
			GetRole:                        prepareEndpoint(management.MakeGetRoleEndpoint(keycloakComponent), "get_role_endpoint", influxMetrics, managementLogger, tracer, rateLimit),
			GetClientRoles:                 prepareEndpoint(management.MakeGetClientRolesEndpoint(keycloakComponent), "get_client_roles_endpoint", influxMetrics, managementLogger, tracer, rateLimit),
			CreateClientRole:               prepareEndpoint(management.MakeCreateClientRoleEndpoint(keycloakComponent), "create_client_role_endpoint", influxMetrics, managementLogger, tracer, rateLimit),
			GetClientRoleForUser:           prepareEndpoint(management.MakeGetClientRolesForUserEndpoint(keycloakComponent), "get_client_roles_for_user_endpoint", influxMetrics, managementLogger, tracer, rateLimit),
			AddClientRoleToUser:            prepareEndpoint(management.MakeAddClientRolesToUserEndpoint(keycloakComponent), "get_client_roles_for_user_endpoint", influxMetrics, managementLogger, tracer, rateLimit),
			GetRealmRoleForUser:            prepareEndpoint(management.MakeGetRealmRolesForUserEndpoint(keycloakComponent), "get_realm_roles_for_user_endpoint", influxMetrics, managementLogger, tracer, rateLimit),
			ResetPassword:                  prepareEndpoint(management.MakeResetPasswordEndpoint(keycloakComponent), "reset_password_endpoint", influxMetrics, managementLogger, tracer, rateLimit),
			SendVerifyEmail:                prepareEndpoint(management.MakeSendVerifyEmailEndpoint(keycloakComponent), "send_verify_email_endpoint", influxMetrics, managementLogger, tracer, rateLimit),
			GetCredentialsForUser:          prepareEndpoint(management.MakeGetCredentialsForUserEndpoint(keycloakComponent), "get_credentials_for_user_endpoint", influxMetrics, managementLogger, tracer, rateLimit),
			DeleteCredentialsForUser:       prepareEndpoint(management.MakeDeleteCredentialsForUserEndpoint(keycloakComponent), "delete_credentials_for_user_endpoint", influxMetrics, managementLogger, tracer, rateLimit),
			GetRealmCustomConfiguration:    prepareEndpoint(management.MakeGetRealmCustomConfigurationEndpoint(keycloakComponent), "get_realm_custom_config_endpoint", influxMetrics, managementLogger, tracer, rateLimit),
			UpdateRealmCustomConfiguration: prepareEndpoint(management.MakeUpdateRealmCustomConfigurationEndpoint(keycloakComponent), "update_realm_custom_config_endpoint", influxMetrics, managementLogger, tracer, rateLimit),
>>>>>>> ab170704
		}
	}

	// Export configuration
	var exportModule = export.NewModule(keycloakClient)
	var cfgStorageModue = export.NewConfigStorageModule(eventsDBConn)

	var exportComponent = export.NewComponent(ComponentName, Version, exportModule, cfgStorageModue)
	var exportEndpoint = export.MakeExportEndpoint(exportComponent)
	var exportSaveAndExportEndpoint = export.MakeStoreAndExportEndpoint(exportComponent)

	// HTTP Server.
	go func() {
		var logger = log.With(logger, "transport", "http")
		logger.Log("addr", httpAddr)

		var route = mux.NewRouter()

		// Version.
		route.Handle("/", http.HandlerFunc(makeVersion(ComponentName, ComponentID, Version, Environment, GitCommit)))

		// Event.
		var eventSubroute = route.PathPrefix("/event").Subrouter()

		var eventHandler http.Handler
		{
			eventHandler = event.MakeHTTPEventHandler(eventEndpoints.Endpoint)
			eventHandler = middleware.MakeHTTPCorrelationIDMW(idGenerator, tracer, logger, ComponentName, ComponentID)(eventHandler)
			eventHandler = middleware.MakeHTTPTracingMW(tracer, ComponentName, "http_server_event")(eventHandler)
		}
		eventSubroute.Handle("/receiver", eventHandler)

		// Management
		var managementSubroute = route.PathPrefix("/management").Subrouter()

		var getRealmsHandler = ConfigureManagementHandler(ComponentName, ComponentID, idGenerator, keycloakClient, tracer, logger)(managementEndpoints.GetRealms)
		var getRealmHandler = ConfigureManagementHandler(ComponentName, ComponentID, idGenerator, keycloakClient, tracer, logger)(managementEndpoints.GetRealm)

		var getClientsHandler = ConfigureManagementHandler(ComponentName, ComponentID, idGenerator, keycloakClient, tracer, logger)(managementEndpoints.GetClients)
		var getClientHandler = ConfigureManagementHandler(ComponentName, ComponentID, idGenerator, keycloakClient, tracer, logger)(managementEndpoints.GetClient)

		var createUserHandler = ConfigureManagementHandler(ComponentName, ComponentID, idGenerator, keycloakClient, tracer, logger)(managementEndpoints.CreateUser)
		var getUserHandler = ConfigureManagementHandler(ComponentName, ComponentID, idGenerator, keycloakClient, tracer, logger)(managementEndpoints.GetUser)
		var updateUserHandler = ConfigureManagementHandler(ComponentName, ComponentID, idGenerator, keycloakClient, tracer, logger)(managementEndpoints.UpdateUser)
		var deleteUserHandler = ConfigureManagementHandler(ComponentName, ComponentID, idGenerator, keycloakClient, tracer, logger)(managementEndpoints.DeleteUser)
		var getUsersHandler = ConfigureManagementHandler(ComponentName, ComponentID, idGenerator, keycloakClient, tracer, logger)(managementEndpoints.GetUsers)

		var getUserAccountStatusHandler = ConfigureManagementHandler(ComponentName, ComponentID, idGenerator, keycloakClient, tracer, logger)(managementEndpoints.GetUserAccountStatus)

		var getClientRoleForUserHandler = ConfigureManagementHandler(ComponentName, ComponentID, idGenerator, keycloakClient, tracer, logger)(managementEndpoints.GetClientRoleForUser)
		var addClientRoleToUserHandler = ConfigureManagementHandler(ComponentName, ComponentID, idGenerator, keycloakClient, tracer, logger)(managementEndpoints.AddClientRoleToUser)
		var getRealmRoleForUserHandler = ConfigureManagementHandler(ComponentName, ComponentID, idGenerator, keycloakClient, tracer, logger)(managementEndpoints.GetRealmRoleForUser)

		var getRolesHandler = ConfigureManagementHandler(ComponentName, ComponentID, idGenerator, keycloakClient, tracer, logger)(managementEndpoints.GetRoles)
		var getRoleHandler = ConfigureManagementHandler(ComponentName, ComponentID, idGenerator, keycloakClient, tracer, logger)(managementEndpoints.GetRole)
		var getClientRolesHandler = ConfigureManagementHandler(ComponentName, ComponentID, idGenerator, keycloakClient, tracer, logger)(managementEndpoints.GetClientRoles)
		var createClientRolesHandler = ConfigureManagementHandler(ComponentName, ComponentID, idGenerator, keycloakClient, tracer, logger)(managementEndpoints.CreateClientRole)

		var resetPasswordHandler = ConfigureManagementHandler(ComponentName, ComponentID, idGenerator, keycloakClient, tracer, logger)(managementEndpoints.ResetPassword)
		var sendVerifyEmailHandler = ConfigureManagementHandler(ComponentName, ComponentID, idGenerator, keycloakClient, tracer, logger)(managementEndpoints.SendVerifyEmail)
		var executeActionsEmailHandler = ConfigureManagementHandler(ComponentName, ComponentID, idGenerator, keycloakClient, tracer, logger)(managementEndpoints.ExecuteActionsEmail)

		var getCredentialsForUserHandler = ConfigureManagementHandler(ComponentName, ComponentID, idGenerator, keycloakClient, tracer, logger)(managementEndpoints.GetCredentialsForUser)
		var deleteCredentialsForUserHandler = ConfigureManagementHandler(ComponentName, ComponentID, idGenerator, keycloakClient, tracer, logger)(managementEndpoints.DeleteCredentialsForUser)

		var getRealmCustomConfigurationHandler = ConfigureManagementHandler(ComponentName, ComponentID, idGenerator, keycloakClient, tracer, logger)(managementEndpoints.GetRealmCustomConfiguration)
		var updateRealmCustomConfigurationHandler = ConfigureManagementHandler(ComponentName, ComponentID, idGenerator, keycloakClient, tracer, logger)(managementEndpoints.UpdateRealmCustomConfiguration)

		//realms
		managementSubroute.Path("/realms").Methods("GET").Handler(getRealmsHandler)
		managementSubroute.Path("/realms/{realm}").Methods("GET").Handler(getRealmHandler)

		//clients
		managementSubroute.Path("/realms/{realm}/clients").Methods("GET").Handler(getClientsHandler)
		managementSubroute.Path("/realms/{realm}/clients/{clientID}").Methods("GET").Handler(getClientHandler)

		//users
		managementSubroute.Path("/realms/{realm}/users").Methods("GET").Handler(getUsersHandler)
		managementSubroute.Path("/realms/{realm}/users").Methods("POST").Handler(createUserHandler)
		managementSubroute.Path("/realms/{realm}/users/{userID}").Methods("GET").Handler(getUserHandler)
		managementSubroute.Path("/realms/{realm}/users/{userID}").Methods("PUT").Handler(updateUserHandler)
		managementSubroute.Path("/realms/{realm}/users/{userID}").Methods("DELETE").Handler(deleteUserHandler)

		// account status
		managementSubroute.Path("/realms/{realm}/users/{userID}/status").Methods("GET").Handler(getUserAccountStatusHandler)

		managementSubroute.Path("/realms/{realm}/users/{userID}/role-mappings/clients/{clientID}").Methods("GET").Handler(getClientRoleForUserHandler)
		managementSubroute.Path("/realms/{realm}/users/{userID}/role-mappings/clients/{clientID}").Methods("POST").Handler(addClientRoleToUserHandler)
		managementSubroute.Path("/realms/{realm}/users/{userID}/role-mappings/realm").Methods("GET").Handler(getRealmRoleForUserHandler)

		managementSubroute.Path("/realms/{realm}/users/{userID}/reset-password").Methods("PUT").Handler(resetPasswordHandler)
		managementSubroute.Path("/realms/{realm}/users/{userID}/send-verify-email").Methods("PUT").Handler(sendVerifyEmailHandler)
		managementSubroute.Path("/realms/{realm}/users/{userID}/execute-actions-email").Methods("PUT").Handler(executeActionsEmailHandler)

		// Credentials
		managementSubroute.Path("/realms/{realm}/users/{userID}/credentials").Methods("GET").Handler(getCredentialsForUserHandler)
		managementSubroute.Path("/realms/{realm}/users/{userID}/credentials/{credentialID}").Methods("DELETE").Handler(deleteCredentialsForUserHandler)

		//roles
		managementSubroute.Path("/realms/{realm}/roles").Methods("GET").Handler(getRolesHandler)
		managementSubroute.Path("/realms/{realm}/roles-by-id/{roleID}").Methods("GET").Handler(getRoleHandler)
		managementSubroute.Path("/realms/{realm}/clients/{clientID}/roles").Methods("GET").Handler(getClientRolesHandler)
		managementSubroute.Path("/realms/{realm}/clients/{clientID}/roles").Methods("POST").Handler(createClientRolesHandler)

		// custom configuration par realm
		managementSubroute.Path("/realms/{realm}/configuration").Methods("GET").Handler(getRealmCustomConfigurationHandler)
		managementSubroute.Path("/realms/{realm}/configuration").Methods("PUT").Handler(updateRealmCustomConfigurationHandler)

		// Export.
		route.Handle("/export", export.MakeHTTPExportHandler(exportEndpoint)).Methods("GET")
		route.Handle("/export", export.MakeHTTPExportHandler(exportSaveAndExportEndpoint)).Methods("POST")

		// Debug.
		if pprofRouteEnabled {
			var debugSubroute = route.PathPrefix("/debug").Subrouter()
			debugSubroute.HandleFunc("/pprof/", http.HandlerFunc(pprof.Index))
			debugSubroute.HandleFunc("/pprof/cmdline", http.HandlerFunc(pprof.Cmdline))
			debugSubroute.HandleFunc("/pprof/profile", http.HandlerFunc(pprof.Profile))
			debugSubroute.HandleFunc("/pprof/symbol", http.HandlerFunc(pprof.Symbol))
			debugSubroute.HandleFunc("/pprof/trace", http.HandlerFunc(pprof.Trace))
		}

		c := cors.New(corsOptions)
		errc <- http.ListenAndServe(httpAddr, c.Handler(route))

	}()

	// Influx writing.
	go func() {
		var tic = time.NewTicker(influxWriteInterval)
		defer tic.Stop()
		influxMetrics.WriteLoop(tic.C)
	}()

	logger.Log("error", <-errc)
}

// makeVersion makes a HTTP handler that returns information about the version of the bridge.
func makeVersion(componentName, ComponentID, version, environment, gitCommit string) func(http.ResponseWriter, *http.Request) {
	return func(w http.ResponseWriter, r *http.Request) {
		w.Header().Set("Content-Type", "application/json; charset=utf-8")

		var info = struct {
			Name    string `json:"name"`
			ID      string `json:"id"`
			Version string `json:"version"`
			Env     string `json:"environment"`
			Commit  string `json:"commit"`
		}{
			Name:    ComponentName,
			ID:      ComponentID,
			Version: version,
			Env:     environment,
			Commit:  gitCommit,
		}

		var j, err = json.MarshalIndent(info, "", "  ")
		if err != nil {
			w.WriteHeader(http.StatusInternalServerError)
		} else {
			w.WriteHeader(http.StatusOK)
			w.Write(j)
		}
	}
}

func config(logger log.Logger) *viper.Viper {
	logger.Log("msg", "load configuration and command args")

	var v = viper.New()

	// Component default.
	v.SetDefault("config-file", "./configs/keycloak_bridge.yml")
	v.SetDefault("authorization-file", "./configs/authorization.json")
	v.SetDefault("component-http-host-port", "0.0.0.0:8888")

	// CORS configuration
	v.SetDefault("cors-allowed-origins", []string{})
	v.SetDefault("cors-allowed-methods", []string{})
	v.SetDefault("cors-allow-credentials", true)
	v.SetDefault("cors-allowed-headers", []string{})
	v.SetDefault("cors-debug", false)

	// Keycloak default.
	v.SetDefault("keycloak", true)
	v.SetDefault("keycloak-api-uri", "http://127.0.0.1:8080")
	v.SetDefault("keycloak-oidc-uri", "http://127.0.0.1:8080")
	v.SetDefault("keycloak-username", "")
	v.SetDefault("keycloak-password", "")
	v.SetDefault("keycloak-timeout", "5s")

	//Storage events in DB
	v.SetDefault("events-db", false)

	// DB
	v.SetDefault("db-host-port", "")
	v.SetDefault("db-username", "")
	v.SetDefault("db-password", "")
	v.SetDefault("db-database", "")
	v.SetDefault("db-table", "")
	v.SetDefault("db-protocol", "")
	v.SetDefault("db-max-open-conns", 10)
	v.SetDefault("db-max-idle-conns", 2)
	v.SetDefault("db-conn-max-lifetime", 3600)

	//Storage custom configuration in DB
	v.SetDefault("config-db", true)
	v.SetDefault("db-config-username", "")
	v.SetDefault("db-config-password", "")
	v.SetDefault("db-config-database", "")

	// Rate limiting (in requests/second)
	v.SetDefault("rate-event", 1000)
	v.SetDefault("rate-management", 1000)

	// Influx DB client default.
	v.SetDefault("influx", false)
	v.SetDefault("influx-host-port", "")
	v.SetDefault("influx-username", "")
	v.SetDefault("influx-password", "")
	v.SetDefault("influx-database", "")
	v.SetDefault("influx-precision", "")
	v.SetDefault("influx-retention-policy", "")
	v.SetDefault("influx-write-consistency", "")
	v.SetDefault("influx-write-interval", "1s")

	// Sentry client default.
	v.SetDefault("sentry", false)
	v.SetDefault("sentry-dsn", "")

	// Jaeger tracing default.
	v.SetDefault("jaeger", false)
	v.SetDefault("jaeger-sampler-type", "")
	v.SetDefault("jaeger-sampler-param", 0)
	v.SetDefault("jaeger-sampler-host-port", "")
	v.SetDefault("jaeger-reporter-logspan", false)
	v.SetDefault("jaeger-write-interval", "1s")

	// Debug routes enabled.
	v.SetDefault("pprof-route-enabled", true)

	// First level of override.
	pflag.String("config-file", v.GetString("config-file"), "The configuration file path can be relative or absolute.")
	pflag.String("authorization-file", v.GetString("authorization-file"), "The authorization file path can be relative or absolute.")
	v.BindPFlag("config-file", pflag.Lookup("config-file"))
	v.BindPFlag("authorization-file", pflag.Lookup("authorization-file"))
	pflag.Parse()

	// Load and log config.
	v.SetConfigFile(v.GetString("config-file"))
	var err = v.ReadInConfig()
	if err != nil {
		logger.Log("error", err)
	}

	// If the host/port is not set, we consider the components deactivated.
	v.Set("influx", v.GetString("influx-host-port") != "")
	v.Set("sentry", v.GetString("sentry-dsn") != "")
	v.Set("jaeger", v.GetString("jaeger-sampler-host-port") != "")

	// Log config in alphabetical order.
	var keys = v.AllKeys()
	sort.Strings(keys)

	for _, k := range keys {
		logger.Log(k, v.Get(k))
	}
	return v
}

func ConfigureManagementHandler(ComponentName string, ComponentID string, idGenerator gen.IDGenerator, keycloakClient *keycloak.Client, tracer opentracing.Tracer, logger log.Logger) func(endpoint endpoint.Endpoint) http.Handler {
	return func(endpoint endpoint.Endpoint) http.Handler {
		var handler http.Handler
		handler = management.MakeManagementHandler(endpoint)
		handler = middleware.MakeHTTPCorrelationIDMW(idGenerator, tracer, logger, ComponentName, ComponentID)(handler)
		handler = middleware.MakeHTTPOIDCTokenValidationMW(keycloakClient, logger)(handler)
		return handler
	}
}

func prepareEndpoint(e endpoint.Endpoint, endpointName string, influxMetrics Metrics, managementLogger log.Logger, tracer opentracing.Tracer, rateLimit map[string]int) endpoint.Endpoint {
	e = middleware.MakeEndpointInstrumentingMW(influxMetrics.NewHistogram(endpointName))(e)
	e = middleware.MakeEndpointLoggingMW(log.With(managementLogger, "mw", "endpoint"))(e)
	e = middleware.MakeEndpointTracingMW(tracer, endpointName)(e)
	e = ratelimit.NewErroringLimiter(rate.NewLimiter(rate.Every(time.Second), rateLimit["management"]))(e)

	return e
}<|MERGE_RESOLUTION|>--- conflicted
+++ resolved
@@ -393,7 +393,7 @@
 			eventsDBModule = event.MakeEventsDBModuleLoggingMW(log.With(managementLogger, "mw", "module", "unit", "eventsDB"))(eventsDBModule)
 			eventsDBModule = event.MakeEventsDBModuleTracingMW(tracer)(eventsDBModule)
 		}
-		
+
 		// module for storing and retrieving the custom configuration
 		var configDBModule management.ConfigurationDBModule
 		{
@@ -410,30 +410,6 @@
 		}
 
 		managementEndpoints = management.Endpoints{
-<<<<<<< HEAD
-			GetRealms:                prepareEndpoint(management.MakeGetRealmsEndpoint(keycloakComponent), "realms_endpoint", influxMetrics, managementLogger, tracer, rateLimit),
-			GetRealm:                 prepareEndpoint(management.MakeGetRealmEndpoint(keycloakComponent), "realm_endpoint", influxMetrics, managementLogger, tracer, rateLimit),
-			GetClients:               prepareEndpoint(management.MakeGetClientsEndpoint(keycloakComponent), "get_clients_endpoint", influxMetrics, managementLogger, tracer, rateLimit),
-			GetClient:                prepareEndpoint(management.MakeGetClientEndpoint(keycloakComponent), "get_client_endpoint", influxMetrics, managementLogger, tracer, rateLimit),
-			CreateUser:               prepareEndpoint(management.MakeCreateUserEndpoint(keycloakComponent), "create_user_endpoint", influxMetrics, managementLogger, tracer, rateLimit),
-			GetUser:                  prepareEndpoint(management.MakeGetUserEndpoint(keycloakComponent), "get_user_endpoint", influxMetrics, managementLogger, tracer, rateLimit),
-			UpdateUser:               prepareEndpoint(management.MakeUpdateUserEndpoint(keycloakComponent), "update_user_endpoint", influxMetrics, managementLogger, tracer, rateLimit),
-			DeleteUser:               prepareEndpoint(management.MakeDeleteUserEndpoint(keycloakComponent), "delete_user_endpoint", influxMetrics, managementLogger, tracer, rateLimit),
-			GetUsers:                 prepareEndpoint(management.MakeGetUsersEndpoint(keycloakComponent), "get_users_endpoint", influxMetrics, managementLogger, tracer, rateLimit),
-			GetUserAccountStatus:     prepareEndpoint(management.MakeGetUserAccountStatusEndpoint(keycloakComponent), "get_user_accountstatus", influxMetrics, managementLogger, tracer, rateLimit),
-			GetRoles:                 prepareEndpoint(management.MakeGetRolesEndpoint(keycloakComponent), "get_roles_endpoint", influxMetrics, managementLogger, tracer, rateLimit),
-			GetRole:                  prepareEndpoint(management.MakeGetRoleEndpoint(keycloakComponent), "get_role_endpoint", influxMetrics, managementLogger, tracer, rateLimit),
-			GetClientRoles:           prepareEndpoint(management.MakeGetClientRolesEndpoint(keycloakComponent), "get_client_roles_endpoint", influxMetrics, managementLogger, tracer, rateLimit),
-			CreateClientRole:         prepareEndpoint(management.MakeCreateClientRoleEndpoint(keycloakComponent), "create_client_role_endpoint", influxMetrics, managementLogger, tracer, rateLimit),
-			GetClientRoleForUser:     prepareEndpoint(management.MakeGetClientRolesForUserEndpoint(keycloakComponent), "get_client_roles_for_user_endpoint", influxMetrics, managementLogger, tracer, rateLimit),
-			AddClientRoleToUser:      prepareEndpoint(management.MakeAddClientRolesToUserEndpoint(keycloakComponent), "get_client_roles_for_user_endpoint", influxMetrics, managementLogger, tracer, rateLimit),
-			GetRealmRoleForUser:      prepareEndpoint(management.MakeGetRealmRolesForUserEndpoint(keycloakComponent), "get_realm_roles_for_user_endpoint", influxMetrics, managementLogger, tracer, rateLimit),
-			ResetPassword:            prepareEndpoint(management.MakeResetPasswordEndpoint(keycloakComponent), "reset_password_endpoint", influxMetrics, managementLogger, tracer, rateLimit),
-			SendVerifyEmail:          prepareEndpoint(management.MakeSendVerifyEmailEndpoint(keycloakComponent), "send_verify_email_endpoint", influxMetrics, managementLogger, tracer, rateLimit),
-			ExecuteActionsEmail:      prepareEndpoint(management.MakeExecuteActionsEmailEndpoint(keycloakComponent), "execute_actions_email_endpoint", influxMetrics, managementLogger, tracer, rateLimit),
-			GetCredentialsForUser:    prepareEndpoint(management.MakeGetCredentialsForUserEndpoint(keycloakComponent), "get_credentials_for_user_endpoint", influxMetrics, managementLogger, tracer, rateLimit),
-			DeleteCredentialsForUser: prepareEndpoint(management.MakeDeleteCredentialsForUserEndpoint(keycloakComponent), "delete_credentials_for_user_endpoint", influxMetrics, managementLogger, tracer, rateLimit),
-=======
 			GetRealms:                      prepareEndpoint(management.MakeGetRealmEndpoint(keycloakComponent), "realms_endpoint", influxMetrics, managementLogger, tracer, rateLimit),
 			GetRealm:                       prepareEndpoint(management.MakeGetRealmEndpoint(keycloakComponent), "realm_endpoint", influxMetrics, managementLogger, tracer, rateLimit),
 			GetClients:                     prepareEndpoint(management.MakeGetClientsEndpoint(keycloakComponent), "get_clients_endpoint", influxMetrics, managementLogger, tracer, rateLimit),
@@ -453,11 +429,11 @@
 			GetRealmRoleForUser:            prepareEndpoint(management.MakeGetRealmRolesForUserEndpoint(keycloakComponent), "get_realm_roles_for_user_endpoint", influxMetrics, managementLogger, tracer, rateLimit),
 			ResetPassword:                  prepareEndpoint(management.MakeResetPasswordEndpoint(keycloakComponent), "reset_password_endpoint", influxMetrics, managementLogger, tracer, rateLimit),
 			SendVerifyEmail:                prepareEndpoint(management.MakeSendVerifyEmailEndpoint(keycloakComponent), "send_verify_email_endpoint", influxMetrics, managementLogger, tracer, rateLimit),
+			ExecuteActionsEmail:            prepareEndpoint(management.MakeExecuteActionsEmailEndpoint(keycloakComponent), "execute_actions_email_endpoint", influxMetrics, managementLogger, tracer, rateLimit),
 			GetCredentialsForUser:          prepareEndpoint(management.MakeGetCredentialsForUserEndpoint(keycloakComponent), "get_credentials_for_user_endpoint", influxMetrics, managementLogger, tracer, rateLimit),
 			DeleteCredentialsForUser:       prepareEndpoint(management.MakeDeleteCredentialsForUserEndpoint(keycloakComponent), "delete_credentials_for_user_endpoint", influxMetrics, managementLogger, tracer, rateLimit),
 			GetRealmCustomConfiguration:    prepareEndpoint(management.MakeGetRealmCustomConfigurationEndpoint(keycloakComponent), "get_realm_custom_config_endpoint", influxMetrics, managementLogger, tracer, rateLimit),
 			UpdateRealmCustomConfiguration: prepareEndpoint(management.MakeUpdateRealmCustomConfigurationEndpoint(keycloakComponent), "update_realm_custom_config_endpoint", influxMetrics, managementLogger, tracer, rateLimit),
->>>>>>> ab170704
 		}
 	}
 
