package management_api

import (
	kc "github.com/cloudtrust/keycloak-client"
)

type UserRepresentation struct {
<<<<<<< HEAD
	Id            *string `json:"id,omitempty"`
	Username      *string `json:"username,omitempty"`
	Email         *string `json:"email,omitempty"`
	Enabled       *bool   `json:"enabled,omitempty"`
	EmailVerified *bool   `json:"emailVerified,omitempty"`
	FirstName     *string `json:"firstName,omitempty"`
	LastName      *string `json:"lastName,omitempty"`
	MobilePhone   *string `json:"mobilePhone,omitempty"`
	Label         *string `json:"label,omitempty"`
	Gender        *string `json:"gender,omitempty"`
	BirthDate     *string `json:"birthDate,omitempty"`
	Groups         *[]string `json:"group,omitempty"`
=======
	Id               *string `json:"id,omitempty"`
	Username         *string `json:"username,omitempty"`
	Email            *string `json:"email,omitempty"`
	Enabled          *bool   `json:"enabled,omitempty"`
	EmailVerified    *bool   `json:"emailVerified,omitempty"`
	FirstName        *string `json:"firstName,omitempty"`
	LastName         *string `json:"lastName,omitempty"`
	MobilePhone      *string `json:"mobilePhone,omitempty"`
	Label            *string `json:"label,omitempty"`
	Gender           *string `json:"gender,omitempty"`
	BirthDate        *string `json:"birthDate,omitempty"`
	CreatedTimestamp *int64  `json:"createdTimestamp,omitempty"`
>>>>>>> f5511a01
}

type RealmRepresentation struct {
	Id              *string `json:"id,omitempty"`
	KeycloakVersion *string `json:"keycloakVersion,omitempty"`
	Realm           *string `json:"realm,omitempty"`
	DisplayName     *string `json:"displayName,omitempty"`
	Enabled         *bool   `json:"enabled,omitempty"`
}

type ClientRepresentation struct {
	Id          *string `json:"id,omitempty"`
	Name        *string `json:"name,omitempty"`
	BaseUrl     *string `json:"baseUrl,omitempty"`
	ClientId    *string `json:"clientId,omitempty"`
	Description *string `json:"description,omitempty"`
	Enabled     *bool   `json:"enabled,omitempty"`
}

type CredentialRepresentation struct {
	Id          *string              `json:"id,omitempty"`
	Type        *string              `json:"type,omitempty"`
	Algorithm   *string              `json:"algorithm,omitempty"`
	CreatedDate *int64               `json:"createdDate,omitempty"`
	Config      *map[string][]string `json:"config,omitempty"`
}

type RoleRepresentation struct {
	ClientRole  *bool   `json:"clientRole,omitempty"`
	Composite   *bool   `json:"composite,omitempty"`
	ContainerId *string `json:"containerId,omitempty"`
	Description *string `json:"description,omitempty"`
	Id          *string `json:"id,omitempty"`
	Name        *string `json:"name,omitempty"`
}

type PasswordRepresentation struct {
	Value *string `json:"value,omitempty"`
}

// ConvertCredential creates an API credential from a KC credential
func ConvertCredential(credKc *kc.CredentialRepresentation) CredentialRepresentation {
	var cred CredentialRepresentation
	cred.Id = credKc.Id
	cred.Type = credKc.Type
	cred.Algorithm = credKc.Algorithm
	cred.CreatedDate = credKc.CreatedDate
	if credKc.Config != nil {
		var m map[string][]string
		m = make(map[string][]string)
		for _, key := range []string{"deviceInfo_Manufacturer", "deviceInfo_Model", "deviceInfo_Name", "deviceInfo_Plateform"} {
			value, ok := (*credKc.Config)[key]
			if ok {
				m[key] = value
			}
		}
		cred.Config = &m
	}
	return cred
}<|MERGE_RESOLUTION|>--- conflicted
+++ resolved
@@ -5,20 +5,6 @@
 )
 
 type UserRepresentation struct {
-<<<<<<< HEAD
-	Id            *string `json:"id,omitempty"`
-	Username      *string `json:"username,omitempty"`
-	Email         *string `json:"email,omitempty"`
-	Enabled       *bool   `json:"enabled,omitempty"`
-	EmailVerified *bool   `json:"emailVerified,omitempty"`
-	FirstName     *string `json:"firstName,omitempty"`
-	LastName      *string `json:"lastName,omitempty"`
-	MobilePhone   *string `json:"mobilePhone,omitempty"`
-	Label         *string `json:"label,omitempty"`
-	Gender        *string `json:"gender,omitempty"`
-	BirthDate     *string `json:"birthDate,omitempty"`
-	Groups         *[]string `json:"group,omitempty"`
-=======
 	Id               *string `json:"id,omitempty"`
 	Username         *string `json:"username,omitempty"`
 	Email            *string `json:"email,omitempty"`
@@ -30,8 +16,8 @@
 	Label            *string `json:"label,omitempty"`
 	Gender           *string `json:"gender,omitempty"`
 	BirthDate        *string `json:"birthDate,omitempty"`
+	Groups         *[]string `json:"group,omitempty"`
 	CreatedTimestamp *int64  `json:"createdTimestamp,omitempty"`
->>>>>>> f5511a01
 }
 
 type RealmRepresentation struct {
