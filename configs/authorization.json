{
  "master":{
    "toe_administrator":{
      "GetRealms": {
        "*": {}
      },
      "GetUsers": {
        "master": {
          "*": {}
        }
      },
      "CreateUser": {
        "master": {
          "integrator_manager": {},
          "l2_support_manager": {},
          "l3_support_manager": {}
        }
      },
      "GetUser": {
        "master": {
          "*": {}
        }
      },
      "GetRolesOfUser": {
        "master": {
          "*": {}
        }
      },
      "GetGroupsOfUser": {
        "master": {
          "*": {}
        }
      },
      "GetGroups": {
        "master": {
          "*": {}
        }
      },
      "GetRoles": {
        "master": {
          "*": {}
        }
      },
      "UpdateUser": {
        "master": {
          "*": {}
        }
      },
      "DeleteUser": {
        "master": {
          "*": {}
        }
      },
      "ResetPassword": {
        "master": {
          "integrator_manager": {},
          "l2_support_manager": {},
          "l3_support_manager": {}
        }
      },
      "SendVerifyEmail": {
        "master": {
          "integrator_manager": {},
          "l2_support_manager": {},
          "l3_support_manager": {}
        }
      },
      "ExecuteActionsEmail": {
        "master": {
          "integrator_manager": {},
          "l2_support_manager": {},
          "l3_support_manager": {}
        }
      },
      "SendReminderEmail": {
        "master": {
          "integrator_manager": {},
          "l2_support_manager": {},
          "l3_support_manager": {}
        }
      },
<<<<<<< HEAD
      "ResetSmsCounter": {
        "master": {
          "integrator_manager": {},
          "l2_support_manager": {},
          "l3_support_manager": {}
        }
=======
      "GetRequiredActions": {
        "master": {}
>>>>>>> a658db98
      },
      "GetCredentialsForUser": {
        "master": {
          "*": {}
        }
      },
      "DeleteCredentialsForUser": {
        "master": {
          "integrator_manager": {},
          "l2_support_manager": {},
          "l3_support_manager": {}
        }
      },
      "EV_GetEvents": {
        "*": {
          "*": {}
        }
      },
      "EV_GetEventsSummary": {
        "*": {
          "*": {}
        }
      },
      "EV_GetUserEvents": {
        "master": {
          "*": {}
        }
      },
      "ST_GetMigrationReport": {
        "*": {}
      },
      "GetClients":{
        "*": {}
      },
      "GetRealmCustomConfiguration": {
        "*": {
          "*": {}
        }
      },
      "UpdateRealmCustomConfiguration": {
        "*": {
          "*": {}
        }
      }
    },
    "integrator_manager":{
      "GetRealms": {
        "*": {}
      },
      "GetUsers": {
        "master": {
          "integrator_agent": {}
        },
        "DEP": {
          "end_user": {}
        }
      },
      "CreateUser": {
        "master": {
          "integrator_agent": {}
        }
      },
      "GetUser": {
        "master": {
          "integrator_agent": {}
        },
        "DEP": {
          "end_user": {}
        }
      },
      "GetRolesOfUser": {
        "master": {
          "integrator_agent": {}
        },
        "DEP": {
          "end_user": {}
        }
      },
      "GetGroups": {
        "master": {
          "*": {}
        },
        "DEP": {
          "*": {}
        }
      },
      "GetRoles": {
        "master": {
          "*": {}
        },
        "DEP": {
          "*": {}
        }
      },
      "GetGroupsOfUser": {
        "master": {
          "integrator_agent": {}
        },
        "DEP": {
          "end_user": {}
        }
      },
      "UpdateUser": {
        "master": {
          "integrator_agent": {}
        },
        "DEP": {
          "end_user": {}
        }
      },
      "DeleteUser": {
        "master": {
          "integrator_agent": {}
        },
        "DEP": {
          "end_user": {}
        }
      },
      "ResetPassword": {
        "master": {
          "integrator_agent": {}
        },
        "DEP": {
          "end_user": {}
        }
      },
      "SendVerifyEmail": {
        "master": {
          "integrator_agent": {}
        },
        "DEP": {
          "end_user": {}
        }
      },
      "ExecuteActionsEmail": {
        "master": {
          "integrator_agent": {}
        },
        "DEP": {
          "end_user": {}
        }
      },
      "SendReminderEmail": {
        "master": {
          "integrator_agent": {}
        },
        "DEP": {
          "end_user": {}
        }
      },
<<<<<<< HEAD
      "ResetSmsCounter": {
        "master": {
          "integrator_agent": {}
        },
        "DEP": {
          "end_user": {}
        }
=======
      "GetRequiredActions": {
        "DEP": {}
>>>>>>> a658db98
      },
      "GetCredentialsForUser": {
        "master": {
          "integrator_agent": {}
        },
        "DEP": {
          "end_user": {}
        }
      },
      "DeleteCredentialsForUser": {
        "master": {
          "integrator_agent": {}
        },
        "DEP": {
          "end_user": {}
        }
      },
      "GetClients":{
        "*": {}
      },
      "GetRealmCustomConfiguration": {
        "*": {
          "*": {}
        }
      },
      "UpdateRealmCustomConfiguration": {
        "DEP": {
          "*": {}
        }
      },
      "EV_GetEvents": {
        "*": {
          "*": {}
        }
      },
      "EV_GetEventsSummary": {
        "*": {
          "*": {}
        }
      },
      "EV_GetUserEvents": {
        "master": {
          "integrator_agent": {}
        },
        "DEP": {
          "end_user": {}
        }
      }
    },
    "integrator_agent":{
      "GetRealms": {
        "*": {}
      },
      "GetUsers": {
        "DEP": {
          "*": {}
        }
      },
      "CreateUser": {
        "DEP": {
          "product_administrator": {}
        }
      },
      "GetUser": {
        "DEP": {
          "*": {}
        }
      },
      "GetRolesOfUser": {
        "DEP": {
          "*": {}
        }
      },
      "GetGroupsOfUser": {
        "DEP": {
          "*": {}
        }
      },
      "GetGroups": {
        "DEP": {
          "*": {}
        }
      },
      "GetRoles": {
        "DEP": {
          "*": {}
        }
      },
      "UpdateUser": {
        "DEP": {
          "*": {}
        }
      },
      "DeleteUser": {
        "DEP": {
          "*": {}
        }
      },
      "ResetPassword": {
        "DEP": {
          "*": {}
        }
      },
      "SendVerifyEmail": {
        "DEP": {
          "*": {}
        }
      },
      "ExecuteActionsEmail": {
        "DEP": {
          "*": {}
        }
      },
      "SendReminderEmail": {
        "DEP": {
          "*": {}
        }
      },
<<<<<<< HEAD
      "ResetSmsCounter": {
        "DEP": {
          "*": {}
        }
=======
      "GetRequiredActions": {
        "DEP": {}
>>>>>>> a658db98
      },
      "GetCredentialsForUser": {
        "DEP": {
          "*": {}
        }
      },
      "DeleteCredentialsForUser": {
        "DEP": {
          "*": {}
        }
      },
      "GetClients":{
        "*": {}
      },
      "GetRealmCustomConfiguration": {
        "DEP": {
          "*": {}
        }
      },
      "UpdateRealmCustomConfiguration": {
        "DEP": {
          "*": {}
        }
      },
      "EV_GetEvents": {
        "*": {
          "*": {}
        }
      },
      "EV_GetEventsSummary": {
        "*": {
          "*": {}
        }
      },
      "EV_GetUserEvents": {
        "DEP": {
          "*": {}
        }
      }
    },
    "l2_support_manager":{
      "GetRealms": {
        "*": {}
      },
      "GetUsers": {
        "master": {
          "l2_support_agent": {}
        }
      },
      "CreateUser": {
        "master": {
          "l2_support_agent": {}
        }
      },
      "GetUser": {
        "master": {
          "l2_support_agent": {}
        }
      },
      "GetRolesOfUser": {
        "master": {
          "l2_support_agent": {}
        }
      },
      "GetGroupsOfUser": {
        "master": {
          "l2_support_agent": {}
        }
      },
      "GetGroups": {
        "master": {
          "*": {}
        }
      },
      "GetRoles": {
        "master": {
          "*": {}
        }
      },
      "UpdateUser": {
        "master": {
          "l2_support_agent": {}
        }
      },
      "DeleteUser": {
        "master": {
          "l2_support_agent": {}
        }
      },
      "ResetPassword": {
        "master": {
          "l2_support_agent": {}
        }
      },
      "SendVerifyEmail": {
        "master": {
          "l2_support_agent": {}
        }
      },
      "ExecuteActionsEmail": {
        "master": {
          "l2_support_agent": {}
        }
      },
      "SendReminderEmail": {
        "master": {
          "l2_support_agent": {}
        }
      },
<<<<<<< HEAD
      "ResetSmsCounter": {
        "master": {
          "l2_support_agent": {}
        }
=======
      "GetRequiredActions": {
        "master": {}
>>>>>>> a658db98
      },
      "GetCredentialsForUser": {
        "master": {
          "l2_support_agent": {}
        }
      },
      "DeleteCredentialsForUser": {
        "master": {
          "l2_support_agent": {}
        }
      },
      "EV_GetEvents": {
        "*": {
          "*": {}
        }
      },
      "EV_GetEventsSummary": {
        "*": {
          "*": {}
        }
      },
      "EV_GetUserEvents": {
        "master": {
          "l2_support_agent": {}
        }
      },
      "GetRealmCustomConfiguration": {
        "master": {
          "*": {}
        }
      }
    },
    "l2_support_agent": {
      "GetRealms": {
        "*": {}
      },
      "EV_GetEvents": {
        "*": {
          "*": {}
        }
      },
      "EV_GetEventsSummary": {
        "*": {
          "*": {}
        }
      },
      "GetGroups": {
        "master": {
          "*": {}
        }
      },
      "GetRoles": {
        "master": {
          "*": {}
        }
      }
    },
    "l3_support_manager":{
      "GetRealms": {
        "*": {}
      },
      "GetUsers": {
        "master": {
          "l3_support_agent": {}
        }
      },
      "CreateUser": {
        "master": {
          "l3_support_agent": {}
        }
      },
      "GetUser": {
        "master": {
          "l3_support_agent": {}
        }
      },
      "GetRolesOfUser": {
        "master": {
          "l3_support_agent": {}
        }
      },
      "GetGroupsOfUser": {
        "master": {
          "l3_support_agent": {}
        }
      },
      "GetGroups": {
        "master": {
          "*": {}
        }
      },
      "GetRoles": {
        "master": {
          "*": {}
        }
      },
      "UpdateUser": {
        "master": {
          "l3_support_agent": {}
        }
      },
      "DeleteUser": {
        "master": {
          "l3_support_agent": {}
        }
      },
      "ResetPassword": {
        "master": {
          "l3_support_agent": {}
        }
      },
      "SendVerifyEmail": {
        "master": {
          "l3_support_agent": {}
        }
      },
      "ExecuteActionsEmail": {
        "master": {
          "l3_support_agent": {}
        }
      },
      "SendReminderEmail": {
        "master": {
          "l3_support_agent": {}
        }
      },
<<<<<<< HEAD
      "ResetSmsCounter": {
        "master": {
          "l3_support_agent": {}
        }
=======
      "GetRequiredActions": {
        "master": {}
>>>>>>> a658db98
      },
      "GetCredentialsForUser": {
        "master": {
          "l3_support_agent": {}
        }
      },
      "DeleteCredentialsForUser": {
        "master": {
          "l3_support_agent": {}
        }
      },
      "EV_GetEvents": {
        "*": {
          "*": {}
        }
      },
      "EV_GetEventsSummary": {
        "*": {
          "*": {}
        }
      },
      "EV_GetUserEvents": {
        "master": {
          "l3_support_agent": {}
        }
      },
      "GetRealmCustomConfiguration": {
        "master": {
          "*": {}
        }
      }
    },
    "l3_support_agent": {
      "GetRealms": {
        "*": {}
      },
      "EV_GetEvents": {
        "*": {
          "*": {}
        }
      },
      "EV_GetEventsSummary": {
        "*": {
          "*": {}
        }
      },
      "GetGroups": {
        "master": {
          "*": {}
        }
      },
      "GetRoles": {
        "master": {
          "*": {}
        }
      }
    }
  },
  "DEP":{
    "product_administrator":{
      "GetRealms": {
        "*": {}
      },
      "GetUsers": {
        "DEP": {
          "*": {}
        }
      },
      "CreateUser": {
        "DEP": {
          "l1_support_manager": {},
          "registration_officer": {}
        }
      },
      "GetUser": {
        "DEP": {
          "*": {}
        }
      },
      "GetRolesOfUser": {
        "DEP": {
          "*": {}
        }
      },
      "GetGroups": {
        "DEP": {
          "*": {}
        }
      },
      "GetRoles": {
        "DEP": {
          "*": {}
        }
      },
      "GetGroupsOfUser": {
        "DEP": {
          "*": {}
        }
      },
      "UpdateUser": {
        "DEP": {
          "*": {}
        }
      },
      "DeleteUser": {
        "DEP": {
          "*": {}
        }
      },
      "ResetPassword": {
        "DEP": {
          "*": {}
        }
      },
      "SendVerifyEmail": {
        "DEP": {
          "*": {}
        }
      },
      "ExecuteActionsEmail": {
        "DEP": {
          "*": {}
        }
      },
      "SendReminderEmail": {
        "DEP": {
          "*": {}
        }
      },
      "GetRequiredActions": {
        "DEP": {}
      },
      "SendNewEnrolmentCode":{
        "DEP": {
          "end_user": {}
        }
      },
      "ResetSmsCounter": {
        "DEP": {
          "*": {}
        }
      },
      "GetCredentialsForUser": {
        "DEP": {
          "*": {}
        }
      },
      "DeleteCredentialsForUser": {
        "DEP": {
          "*": {}
        }
      },
      "EV_GetUserEvents": {
        "DEP": {
          "*": {}
        }
      },
      "ST_GetStatistics": {
        "DEP": {
          "*": {}
        }
      },
      "ST_GetStatisticsUsers": {
        "DEP": {
          "*": {}
        }
      },
      "ST_GetStatisticsAuthenticators": {
        "DEP": {
          "*": {}
        }
      },
      "ST_GetStatisticsAuthentications": {
        "DEP": {
          "*": {}
        }
      },
      "ST_GetStatisticsAuthenticationsLog": {
        "DEP": {
          "*": {}
        }
      },
      "GetClients":{
        "*": {}
      },
      "GetRealmCustomConfiguration": {
        "DEP": {
          "*": {}
        }
      },
      "UpdateRealmCustomConfiguration": {
        "DEP": {
          "*": {}
        }
      }
    },
    "l1_support_manager": {
      "GetRealms": {
        "*": {}
      },
      "GetUsers": {
        "DEP": {
          "l1_support_agent": {},
          "end_user": {}
        }
      },
      "CreateUser": {
        "DEP": {
          "l1_support_agent": {}
        }
      },
      "GetUser": {
        "DEP": {
          "l1_support_agent": {},
          "end_user": {}
        }
      },
      "GetRolesOfUser": {
        "DEP": {
          "l1_support_agent": {},
          "end_user": {}
        }
      },
      "GetGroupsOfUser": {
        "DEP": {
          "l1_support_agent": {},
          "end_user": {}
        }
      },
      "GetGroups": {
        "DEP": {
          "*": {}
        }
      },
      "GetRoles": {
        "DEP": {
          "*": {}
        }
      },
      "UpdateUser": {
        "DEP": {
          "l1_support_agent": {},
          "end_user": {}
        }
      },
      "DeleteUser": {
        "DEP": {
          "l1_support_agent": {},
          "end_user": {}
        }
      },
      "ResetPassword": {
        "DEP": {
          "l1_support_agent": {},
          "end_user": {}
        }
      },
      "SendVerifyEmail": {
        "DEP": {
          "l1_support_agent": {},
          "end_user": {}
        }
      },
      "ExecuteActionsEmail": {
        "DEP": {
          "l1_support_agent": {},
          "end_user": {}
        }
      },
      "SendReminderEmail": {
        "DEP": {
          "l1_support_agent": {},
          "end_user": {}
        }
      },
<<<<<<< HEAD
      "ResetSmsCounter": {
        "DEP": {
          "l1_support_agent": {},
          "end_user": {}
        }
=======
      "GetRequiredActions": {
        "DEP": {}
>>>>>>> a658db98
      },
      "GetCredentialsForUser": {
        "DEP": {
          "l1_support_agent": {},
          "end_user": {}
        }
      },
      "DeleteCredentialsForUser": {
        "DEP": {
          "l1_support_agent": {},
          "end_user": {}
        }
      },
      "SendNewEnrolmentCode":{
        "DEP": {
          "end_user": {}
        }
      },
      "EV_GetUserEvents": {
        "DEP": {
          "l1_support_agent": {},
          "end_user": {}
        }
      },
      "GetRealmCustomConfiguration": {
        "DEP": {
          "*": {}
        }
      }
    },
    "l1_support_agent": {
      "GetRealms": {
        "*": {}
      },
      "GetUsers": {
        "DEP": {
          "end_user": {}
        }
      },
      "CreateUser": {},
      "GetUser": {
        "DEP": {
          "end_user": {}
        }
      },
      "GetRolesOfUser": {
        "DEP": {
          "end_user": {}
        }
      },
      "GetGroupsOfUser": {
        "DEP": {
          "end_user": {}
        }
      },
      "GetGroups": {
        "DEP": {
          "*": {}
        }
      },
      "GetRoles": {
        "DEP": {
          "*": {}
        }
      },
      "UpdateUser": {
        "DEP": {
          "end_user": {}
        }
      },
      "DeleteUser": {},
      "ResetPassword": {
        "DEP": {
          "end_user": {}
        }
      },
      "SendVerifyEmail": {
        "DEP": {
          "end_user": {}
        }
      },
      "ExecuteActionsEmail": {
        "DEP": {
          "end_user": {}
        }
      },
      "SendReminderEmail": {
        "DEP": {
          "end_user": {}
        }
      },
<<<<<<< HEAD
      "ResetSmsCounter": {
        "DEP": {
          "end_user": {}
        }
=======
      "GetRequiredActions": {
        "DEP": {}
>>>>>>> a658db98
      },
      "GetCredentialsForUser": {
        "DEP": {
          "end_user": {}
        }
      },
      "DeleteCredentialsForUser": {
        "DEP": {
          "end_user": {}
        }
      },
      "SendNewEnrolmentCode":{
        "DEP": {
          "end_user": {}
        }
      },
      "EV_GetUserEvents": {
        "DEP": {
          "end_user": {}
        }
      },
      "GetRealmCustomConfiguration": {
        "DEP": {
          "*": {}
        }
      }
    },
    "registration_officer": {
      "CreateUser": {
        "DEP": {
          "end_user": {}
        }
      },
      "SendVerifyEmail": {
        "DEP": {
          "end_user": {}
        }
      },
      "SendReminderEmail": {
        "DEP": {
          "end_user": {}
        }
      },
      "ResetPassword": {
        "DEP": {
          "end_user": {}
        }
      },
      "GetGroups": {
        "DEP": {
          "*": {}
        }
      },
      "GetRoles": {
        "DEP": {
          "*": {}
        }
      }
    },
    "end_user": {
      "GetClients":{
        "DEP":{
          "*":  {}
        }
      }
    }
  }
}
<|MERGE_RESOLUTION|>--- conflicted
+++ resolved
@@ -79,17 +79,15 @@
           "l3_support_manager": {}
         }
       },
-<<<<<<< HEAD
       "ResetSmsCounter": {
         "master": {
           "integrator_manager": {},
           "l2_support_manager": {},
           "l3_support_manager": {}
         }
-=======
+      },
       "GetRequiredActions": {
         "master": {}
->>>>>>> a658db98
       },
       "GetCredentialsForUser": {
         "master": {
@@ -240,7 +238,6 @@
           "end_user": {}
         }
       },
-<<<<<<< HEAD
       "ResetSmsCounter": {
         "master": {
           "integrator_agent": {}
@@ -248,10 +245,9 @@
         "DEP": {
           "end_user": {}
         }
-=======
+      },
       "GetRequiredActions": {
         "DEP": {}
->>>>>>> a658db98
       },
       "GetCredentialsForUser": {
         "master": {
@@ -370,15 +366,13 @@
           "*": {}
         }
       },
-<<<<<<< HEAD
       "ResetSmsCounter": {
         "DEP": {
           "*": {}
         }
-=======
+      },
       "GetRequiredActions": {
         "DEP": {}
->>>>>>> a658db98
       },
       "GetCredentialsForUser": {
         "DEP": {
@@ -488,15 +482,13 @@
           "l2_support_agent": {}
         }
       },
-<<<<<<< HEAD
       "ResetSmsCounter": {
         "master": {
           "l2_support_agent": {}
         }
-=======
+      },
       "GetRequiredActions": {
         "master": {}
->>>>>>> a658db98
       },
       "GetCredentialsForUser": {
         "master": {
@@ -623,15 +615,13 @@
           "l3_support_agent": {}
         }
       },
-<<<<<<< HEAD
       "ResetSmsCounter": {
         "master": {
           "l3_support_agent": {}
         }
-=======
+      },
       "GetRequiredActions": {
         "master": {}
->>>>>>> a658db98
       },
       "GetCredentialsForUser": {
         "master": {
@@ -907,16 +897,14 @@
           "end_user": {}
         }
       },
-<<<<<<< HEAD
       "ResetSmsCounter": {
         "DEP": {
           "l1_support_agent": {},
           "end_user": {}
         }
-=======
+      },
       "GetRequiredActions": {
         "DEP": {}
->>>>>>> a658db98
       },
       "GetCredentialsForUser": {
         "DEP": {
@@ -1008,15 +996,13 @@
           "end_user": {}
         }
       },
-<<<<<<< HEAD
       "ResetSmsCounter": {
         "DEP": {
           "end_user": {}
         }
-=======
+      },
       "GetRequiredActions": {
         "DEP": {}
->>>>>>> a658db98
       },
       "GetCredentialsForUser": {
         "DEP": {
